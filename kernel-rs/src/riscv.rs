/// which hart (core) is this?
#[inline]
pub unsafe fn r_mhartid() -> u64 {
    let mut x: u64 = 0;
    llvm_asm!("csrr $0, mhartid" : "=r" (x) : : : "volatile");
    x
}

// Machine Status Register, mstatus

// previous mode.
pub const MSTATUS_MPP_MASK: i64 = (3 as i64) << 11 as i32;
pub const MSTATUS_MPP_M: i64 = (3 as i64) << 11 as i32;
pub const MSTATUS_MPP_S: i64 = (1 as i64) << 11 as i32;
pub const MSTATUS_MPP_U: i64 = (0 as i64) << 11 as i32;
// machine-mode interrupt enable.
pub const MSTATUS_MIE: i64 = (1 as i64) << 3 as i32;

#[inline]
pub unsafe fn r_mstatus() -> u64 {
    let mut x: u64 = 0;
    llvm_asm!("csrr $0, mstatus" : "=r" (x) : : : "volatile");
    x
}
#[inline]
pub unsafe fn w_mstatus(mut x: u64) {
    llvm_asm!("csrw mstatus, $0" : : "r" (x) : : "volatile");
}

/// machine exception program counter, holds the
/// instruction address to which a return from
/// exception will go.
#[inline]
pub unsafe fn w_mepc(mut x: u64) {
    llvm_asm!("csrw mepc, $0" : : "r" (x) : : "volatile");
}

/// Supervisor Status Register, sstatus

/// Previous mode, 1=Supervisor, 0=User
pub const SSTATUS_SPP: i64 = (1 as i64) << 8 as i32;

/// Supervisor Previous Interrupt Enable
pub const SSTATUS_SPIE: i64 = (1 as i64) << 5 as i32;

/// User Previous Interrupt Enable
pub const SSTATUS_UPIE: i64 = (1 as i64) << 4 as i32;

/// Supervisor Interrupt Enable
pub const SSTATUS_SIE: i64 = (1 as i64) << 1 as i32;

/// User Interrupt Enable
pub const SSTATUS_UIE: i64 = (1 as i64) << 0 as i32;

#[inline]
pub unsafe fn r_sstatus() -> u64 {
    let mut x: u64 = 0;
    llvm_asm!("csrr $0, sstatus" : "=r" (x) : : : "volatile");
    x
}
#[inline]
pub unsafe fn w_sstatus(mut x: u64) {
    llvm_asm!("csrw sstatus, $0" : : "r" (x) : : "volatile");
}

/// Supervisor Interrupt Pending
#[inline]
pub unsafe fn r_sip() -> u64 {
    let mut x: u64 = 0;
    llvm_asm!("csrr $0, sip" : "=r" (x) : : : "volatile");
    x
}
#[inline]
pub unsafe fn w_sip(mut x: u64) {
    llvm_asm!("csrw sip, $0" : : "r" (x) : : "volatile");
}

/// Supervisor Interrupt Enable
/// external
pub const SIE_SEIE: i64 = (1 as i64) << 9 as i32;

/// timer
pub const SIE_STIE: i64 = (1 as i64) << 5 as i32;

/// software
pub const SIE_SSIE: i64 = (1 as i64) << 1 as i32;

#[inline]
pub unsafe fn r_sie() -> u64 {
    let mut x: u64 = 0;
    llvm_asm!("csrr $0, sie" : "=r" (x) : : : "volatile");
    x
}

#[inline]
pub unsafe fn w_sie(mut x: u64) {
    llvm_asm!("csrw sie, $0" : : "r" (x) : : "volatile");
}

/// Machine-mode Interrupt Enable
/// external
pub const MIE_MEIE: i64 = (1 as i64) << 11 as i32;

/// timer
pub const MIE_MTIE: i64 = (1 as i64) << 7 as i32;

/// software
pub const MIE_MSIE: i64 = (1 as i64) << 3 as i32;
#[inline]
pub unsafe fn r_mie() -> u64 {
    let mut x: u64 = 0;
    llvm_asm!("csrr $0, mie" : "=r" (x) : : : "volatile");
    x
}

#[inline]
pub unsafe fn w_mie(mut x: u64) {
    llvm_asm!("csrw mie, $0" : : "r" (x) : : "volatile");
}

/// machine exception program counter, holds the
/// instruction address to which a return from
/// exception will go.
#[inline]
pub unsafe fn w_sepc(mut x: u64) {
    llvm_asm!("csrw sepc, $0" : : "r" (x) : : "volatile");
}

#[inline]
pub unsafe fn r_sepc() -> u64 {
    let mut x: u64 = 0;
    llvm_asm!("csrr $0, sepc" : "=r" (x) : : : "volatile");
    x
}

/// Machine Exception Delegation
#[inline]
pub unsafe fn r_medeleg() -> u64 {
    let mut x: u64 = 0;
    llvm_asm!("csrr %0, medeleg" : "=r" (x) : : : "volatile");
    x
}

#[inline]
pub unsafe fn w_medeleg(mut x: u64) {
    llvm_asm!("csrw medeleg, $0" : : "r" (x) : : "volatile");
}

/// Machine Interrupt Delegation
#[inline]
pub unsafe fn r_mideleg() -> u64 {
    let mut x: u64 = 0;
    llvm_asm!("csrr %0, mideleg" : "=r" (x) : : : "volatile");
    x
}

#[inline]
pub unsafe fn w_mideleg(mut x: u64) {
    llvm_asm!("csrw mideleg, $0" : : "r" (x) : : "volatile");
}

/// Supervisor Trap-Vector Base Address
/// low two bits are mode.
#[inline]
pub unsafe fn w_stvec(mut x: u64) {
    llvm_asm!("csrw stvec, $0" : : "r" (x) : : "volatile");
}

#[inline]
pub unsafe fn r_stvec() -> u64 {
    let mut x: u64 = 0;
    llvm_asm!("csrr %0, stvec" : "=r" (x) : : : "volatile");
    x
}

/// Machine-mode interrupt vector
#[inline]
pub unsafe fn w_mtvec(mut x: u64) {
    llvm_asm!("csrw mtvec, $0" : : "r" (x) : : "volatile");
}

/// use riscv's sv39 page table scheme.
pub const SATP_SV39: i64 = (8 as i64) << 60 as i32;

pub const fn make_satp(pagetable: u64) -> u64 {
    SATP_SV39 as u64 | pagetable >> 12 as i32
}

/// supervisor address translation and protection;
/// holds the address of the page table.
#[inline]
pub unsafe fn w_satp(mut x: u64) {
    llvm_asm!("csrw satp, $0" : : "r" (x) : : "volatile");
}

#[inline]
pub unsafe fn r_satp() -> u64 {
    let mut x: u64 = 0;
    llvm_asm!("csrr $0, satp" : "=r" (x) : : : "volatile");
    x
}

/// Supervisor Scratch register, for early trap handler in trampoline.S.
#[inline]
pub unsafe fn w_sscratch(mut x: u64) {
    llvm_asm!("csrw sscratch, %0" : : "r" (x) : : : "volatile");
}

#[inline]
pub unsafe fn w_mscratch(mut x: u64) {
    llvm_asm!("csrw mscratch, $0" : : "r" (x) : : "volatile");
}

/// Supervisor Trap Cause
#[inline]
pub unsafe fn r_scause() -> u64 {
    let mut x: u64 = 0;
    llvm_asm!("csrr $0, scause" : "=r" (x) : : : "volatile");
    x
}

/// Supervisor Trap Value
#[inline]
pub unsafe fn r_stval() -> u64 {
    let mut x: u64 = 0;
    llvm_asm!("csrr $0, stval" : "=r" (x) : : : "volatile");
    x
}

/// Machine-mode Counter-Enable
#[inline]
pub unsafe fn w_mcounteren(mut x: u64) {
    llvm_asm!("csrw mcounteren, %0" : : "r" (x)  : : : "volatile");
}

#[inline]
pub unsafe fn r_mcounteren() -> u64 {
    let mut x: u64 = 0;
    llvm_asm!("csrr %0, mcounteren" : "=r" (x) : : : "volatile");
    x
}

/// machine-mode cycle counter
#[inline]
pub unsafe fn r_time() -> u64 {
    let mut x: u64 = 0;
    llvm_asm!("csrr %0, time" : "=r" (x) : : : "volatile");
    x
}

/// enable device interrupts
#[inline]
pub unsafe fn intr_on() {
    w_sie(r_sie() | SIE_SEIE as u64 | SIE_STIE as u64 | SIE_SSIE as u64);
    w_sstatus(r_sstatus() | SSTATUS_SIE as u64);
}

/// disable device interrupts
#[inline]
pub unsafe fn intr_off() {
    w_sstatus(r_sstatus() & !SSTATUS_SIE as u64);
}

/// are device interrupts enabled?
#[inline]
pub unsafe fn intr_get() -> i32 {
    let mut x: u64 = r_sstatus();
    (x & SSTATUS_SIE as u64 != 0 as i32 as u64) as i32
}

/// read and write tp, the thread pointer, which holds
/// this core's hartid (core number), the index into cpus[].
#[inline]
pub unsafe fn r_tp() -> u64 {
    let mut x: u64 = 0;
    llvm_asm!("mv $0, tp" : "=r" (x) : : : "volatile");
    x
}

#[inline]
pub unsafe fn r_sp() -> u64 {
    let mut x: u64 = 0;
    llvm_asm!("mv %0, sp" : "=r" (x) : : : "volatile");
    x
}

#[inline]
pub unsafe fn w_tp(mut x: u64) {
    llvm_asm!("mv tp, $0" : : "r" (x) : : "volatile");
}

#[inline]
pub unsafe fn r_ra() -> u64 {
    let mut x: u64 = 0;
    llvm_asm!("mv %0, ra" : "=r" (x) : : : "volatile");
    x
}

/// flush the TLB.
#[inline]
pub unsafe fn sfence_vma() {
    // the zero, zero means flush all TLB entries.
    llvm_asm!("sfence.vma zero, zero" : : : : "volatile");
}

/// bytes per page
pub const PGSIZE: i32 = 4096 as i32;

/// bits of offset within a page
pub const PGSHIFT: i32 = 12 as i32;

pub const fn pgroundup(sz: u64) -> u64 {
    sz.wrapping_add(PGSIZE as u64).wrapping_sub(1 as i32 as u64) & (!(PGSIZE - 1 as i32) as u64)
}
pub const fn pgrounddown(a: u64) -> u64 {
    a & !(PGSIZE - 1 as i32) as u64
}
<<<<<<< HEAD
/*
TODO: used directly in oter function e.g., uvmalloc in vm.rs
#define PGROUNDUP(sz)  (((sz)+PGSIZE-1) & ~(PGSIZE-1))
#define PGROUNDDOWN(a) (((a)) & ~(PGSIZE-1))
*/

=======
>>>>>>> 4729a616
/// valid
pub const PTE_V: i64 = (1 as i64) << 0 as i32;

pub const PTE_R: i64 = (1 as i64) << 1 as i32;
pub const PTE_W: i64 = (1 as i64) << 2 as i32;
pub const PTE_X: i64 = (1 as i64) << 3 as i32;

/// 1 -> user can access
pub const PTE_U: i64 = (1 as i64) << 4 as i32;

/// shift a physical address to the right place for a PTE.
pub const fn pa2pte(pa: u64) -> u64 {
    (pa >> 12 as i32) << 10 as i32
}

pub const fn pte2pa(pte: pte_t) -> u64 {
    (pte >> 10 as i32) << 12 as i32
}

pub const fn pte_flags(pte: pte_t) -> u64 {
    pte & 0x3ff as i32 as u64
}
<<<<<<< HEAD
/*
TODO: used directly in other file e.g., vm.rs

#define PA2PTE(pa) ((((u64)pa) >> 12) << 10)

#define PTE2PA(pte) (((pte) >> 10) << 12)

#define PTE_FLAGS(pte) ((pte) & 0x3FF)
*/

=======
>>>>>>> 4729a616
/// extract the three 9-bit page table indices from a virtual address.
/// 9 bits
pub const PXMASK: i32 = 0x1ff as i32;

fn pxshift(level: i32) -> i32 {
    PGSHIFT + 9 * level
}

pub fn px(level: i32, va: u64) -> isize {
    ((va >> pxshift(level) as u64) & PXMASK as u64) as isize
}

/// one beyond the highest possible virtual address.
/// MAXVA is actually one bit less than the max allowed by
/// Sv39, to avoid having to sign-extend virtual addresses
/// that have the high bit set.
pub const MAXVA: i64 = (1 as i64) << (9 as i32 + 9 as i32 + 9 as i32 + 12 as i32 - 1 as i32);

pub type pte_t = u64;
pub type pde_t = u64;
pub type pagetable_t = *mut u64;<|MERGE_RESOLUTION|>--- conflicted
+++ resolved
@@ -315,15 +315,14 @@
 pub const fn pgrounddown(a: u64) -> u64 {
     a & !(PGSIZE - 1 as i32) as u64
 }
-<<<<<<< HEAD
+
 /*
 TODO: used directly in oter function e.g., uvmalloc in vm.rs
 #define PGROUNDUP(sz)  (((sz)+PGSIZE-1) & ~(PGSIZE-1))
 #define PGROUNDDOWN(a) (((a)) & ~(PGSIZE-1))
 */
 
-=======
->>>>>>> 4729a616
+
 /// valid
 pub const PTE_V: i64 = (1 as i64) << 0 as i32;
 
@@ -346,7 +345,6 @@
 pub const fn pte_flags(pte: pte_t) -> u64 {
     pte & 0x3ff as i32 as u64
 }
-<<<<<<< HEAD
 /*
 TODO: used directly in other file e.g., vm.rs
 
@@ -357,8 +355,6 @@
 #define PTE_FLAGS(pte) ((pte) & 0x3FF)
 */
 
-=======
->>>>>>> 4729a616
 /// extract the three 9-bit page table indices from a virtual address.
 /// 9 bits
 pub const PXMASK: i32 = 0x1ff as i32;
