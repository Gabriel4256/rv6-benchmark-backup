/// File-system system calls.
/// Mostly argument checking, since we don't trust
/// user code, and calls into file.c and fs.c.
use crate::libc;
use crate::{
    exec::exec,
    fcntl::FcntlFlags,
    file::{File, Inode},
    fs::{dirlink, dirlookup, namecmp, namei, nameiparent},
    fs::{Dirent, DIRSIZ},
    kalloc::{kalloc, kfree},
    log::{begin_op, end_op},
    param::{MAXARG, MAXPATH, NDEV, NOFILE},
    pipe::pipealloc,
    printf::panic,
    proc::{myproc, proc_0},
    riscv::PGSIZE,
    stat::{T_DEVICE, T_DIR, T_FILE},
    syscall::{argaddr, argint, argstr, fetchaddr, fetchstr},
    vm::copyout,
};
use core::ptr;
pub const FD_DEVICE: u32 = 3;
pub const FD_INODE: u32 = 2;
pub const FD_PIPE: u32 = 1;
pub const FD_NONE: u32 = 0;

impl File {
    /// Allocate a file descriptor for the given file.
    /// Takes over file reference from caller on success.
    unsafe fn fdalloc(&mut self) -> i32 {
        let mut fd: i32 = 0; // user pointer to struct stat
        let mut p: *mut proc_0 = myproc();
        while fd < NOFILE {
            if (*p).ofile[fd as usize].is_null() {
                (*p).ofile[fd as usize] = self;
                return fd;
            }
            fd += 1
        }
        -1
    }
}

/// Fetch the nth word-sized system call argument as a file descriptor
/// and return both the descriptor and the corresponding struct file.
unsafe fn argfd(mut n: i32, mut pfd: *mut i32, mut pf: *mut *mut File) -> i32 {
    let mut fd: i32 = 0;
    let mut f: *mut File = ptr::null_mut();
    if argint(n, &mut fd) < 0 as i32 {
        return -(1 as i32);
    }
    if fd < 0 as i32 || fd >= NOFILE || {
        f = (*myproc()).ofile[fd as usize];
        f.is_null()
    } {
        return -(1 as i32);
    }
    if !pfd.is_null() {
        *pfd = fd
    }
    if !pf.is_null() {
        *pf = f
    }
    0 as i32
}

<<<<<<< HEAD
/// Allocate a file descriptor for the given file.
/// Takes over file reference from caller on success.
unsafe fn fdalloc(mut f: *mut File) -> i32 {
    let mut p: *mut proc_0 = myproc();
    for fd in 0..NOFILE {
        if (*p).ofile[fd as usize].is_null() {
            (*p).ofile[fd as usize] = f;
            return fd;
        }
    }
    -1
}

=======
>>>>>>> ddf2bcbf
pub unsafe fn sys_dup() -> u64 {
    let mut f: *mut File = ptr::null_mut();
    let mut fd: i32 = 0;
    if argfd(0 as i32, ptr::null_mut(), &mut f) < 0 as i32 {
        return -(1 as i32) as u64;
    }
    fd = (*f).fdalloc();
    if fd < 0 as i32 {
        return -(1 as i32) as u64;
    }
    (*f).dup();
    fd as u64
}

pub unsafe fn sys_read() -> u64 {
    let mut f: *mut File = ptr::null_mut();
    let mut n: i32 = 0;
    let mut p: u64 = 0;
    if argfd(0 as i32, ptr::null_mut(), &mut f) < 0 as i32
        || argint(2 as i32, &mut n) < 0 as i32
        || argaddr(1 as i32, &mut p) < 0 as i32
    {
        return -(1 as i32) as u64;
    }
    (*f).read(p, n) as u64
}

pub unsafe fn sys_write() -> u64 {
    let mut f: *mut File = ptr::null_mut();
    let mut n: i32 = 0;
    let mut p: u64 = 0;
    if argfd(0 as i32, ptr::null_mut(), &mut f) < 0 as i32
        || argint(2 as i32, &mut n) < 0 as i32
        || argaddr(1 as i32, &mut p) < 0 as i32
    {
        return -(1 as i32) as u64;
    }
    (*f).write(p, n) as u64
}

pub unsafe fn sys_close() -> u64 {
    let mut fd: i32 = 0;
    let mut f: *mut File = ptr::null_mut();
    if argfd(0 as i32, &mut fd, &mut f) < 0 as i32 {
        return -(1 as i32) as u64;
    }
    let fresh0 = &mut (*myproc()).ofile[fd as usize];
    *fresh0 = ptr::null_mut();
    (*f).close();
    0 as u64
}

pub unsafe fn sys_fstat() -> u64 {
    let mut f: *mut File = ptr::null_mut();
    let mut st: u64 = 0; // user pointer to struct stat
    if argfd(0 as i32, ptr::null_mut(), &mut f) < 0 as i32 || argaddr(1 as i32, &mut st) < 0 as i32
    {
        return -(1 as i32) as u64;
    }
    (*f).stat(st) as u64
}

/// Create the path new as a link to the same inode as old.
pub unsafe fn sys_link() -> u64 {
    let mut name: [libc::c_char; DIRSIZ] = [0; DIRSIZ];
    let mut new: [libc::c_char; MAXPATH as usize] = [0; MAXPATH as usize];
    let mut old: [libc::c_char; MAXPATH as usize] = [0; MAXPATH as usize];
    let mut dp: *mut Inode = ptr::null_mut();
    let mut ip: *mut Inode = ptr::null_mut();
    if argstr(0 as i32, old.as_mut_ptr(), MAXPATH) < 0 as i32
        || argstr(1 as i32, new.as_mut_ptr(), MAXPATH) < 0 as i32
    {
        return -(1 as i32) as u64;
    }
    begin_op();
    ip = namei(old.as_mut_ptr());
    if ip.is_null() {
        end_op();
        return -(1 as i32) as u64;
    }
    (*ip).lock();
    if (*ip).typ as i32 == T_DIR {
        (*ip).unlockput();
        end_op();
        return -(1 as i32) as u64;
    }
    (*ip).nlink += 1;
    (*ip).update();
    (*ip).unlock();
    dp = nameiparent(new.as_mut_ptr(), name.as_mut_ptr());
    if !dp.is_null() {
        (*dp).lock();
        if (*dp).dev != (*ip).dev || dirlink(dp, name.as_mut_ptr(), (*ip).inum) < 0 as i32 {
            (*dp).unlockput();
        } else {
            (*dp).unlockput();
            (*ip).put();
            end_op();
            return 0 as u64;
        }
    }
    (*ip).lock();
    (*ip).nlink -= 1;
    (*ip).update();
    (*ip).unlockput();
    end_op();
    -(1 as i32) as u64
}

/// Is the directory dp empty except for "." and ".." ?
unsafe fn isdirempty(mut dp: *mut Inode) -> i32 {
    let mut de: Dirent = Default::default();
    let mut off = (2 as u64).wrapping_mul(::core::mem::size_of::<Dirent>() as u64) as i32;
    while (off as u32) < (*dp).size {
        if (*dp).read(
            0 as i32,
            &mut de as *mut Dirent as u64,
            off as u32,
            ::core::mem::size_of::<Dirent>() as u64 as u32,
        ) as u64
            != ::core::mem::size_of::<Dirent>() as u64
        {
            panic(
                b"isdirempty: readi\x00" as *const u8 as *const libc::c_char as *mut libc::c_char,
            );
        }
        if de.inum as i32 != 0 as i32 {
            return 0 as i32;
        }
        off = (off as u64).wrapping_add(::core::mem::size_of::<Dirent>() as u64) as i32 as i32
    }
    1
}

pub unsafe fn sys_unlink() -> u64 {
    let mut ip: *mut Inode = ptr::null_mut();
    let mut dp: *mut Inode = ptr::null_mut();
    let mut de: Dirent = Default::default();
    let mut name: [libc::c_char; DIRSIZ] = [0; DIRSIZ];
    let mut path: [libc::c_char; MAXPATH as usize] = [0; MAXPATH as usize];
    let mut off: u32 = 0;
    if argstr(0 as i32, path.as_mut_ptr(), MAXPATH) < 0 as i32 {
        return -(1 as i32) as u64;
    }
    begin_op();
    dp = nameiparent(path.as_mut_ptr(), name.as_mut_ptr());
    if dp.is_null() {
        end_op();
        return -(1 as i32) as u64;
    }
    (*dp).lock();

    // Cannot unlink "." or "..".
    if !(namecmp(
        name.as_mut_ptr(),
        b".\x00" as *const u8 as *const libc::c_char,
    ) == 0 as i32
        || namecmp(
            name.as_mut_ptr(),
            b"..\x00" as *const u8 as *const libc::c_char,
        ) == 0 as i32)
    {
        ip = dirlookup(dp, name.as_mut_ptr(), &mut off);
        if !ip.is_null() {
            (*ip).lock();
            if ((*ip).nlink as i32) < 1 as i32 {
                panic(
                    b"unlink: nlink < 1\x00" as *const u8 as *const libc::c_char
                        as *mut libc::c_char,
                );
            }
            if (*ip).typ as i32 == T_DIR && isdirempty(ip) == 0 {
                (*ip).unlockput();
            } else {
                ptr::write_bytes(&mut de as *mut Dirent, 0, 1);
                if (*dp).write(
                    0,
                    &mut de as *mut Dirent as u64,
                    off,
                    ::core::mem::size_of::<Dirent>() as u64 as u32,
                ) as u64
                    != ::core::mem::size_of::<Dirent>() as u64
                {
                    panic(
                        b"unlink: writei\x00" as *const u8 as *const libc::c_char
                            as *mut libc::c_char,
                    );
                }
                if (*ip).typ as i32 == T_DIR {
                    (*dp).nlink -= 1;
                    (*dp).update();
                }
                (*dp).unlockput();
                (*ip).nlink -= 1;
                (*ip).update();
                (*ip).unlockput();
                end_op();
                return 0;
            }
        }
    }
    (*dp).unlockput();
    end_op();
    -(1 as i32) as u64
}

unsafe fn create(
    mut path: *mut libc::c_char,
    mut typ: i16,
    mut major: i16,
    mut minor: i16,
) -> *mut Inode {
    let mut ip: *mut Inode = ptr::null_mut();
    let mut dp: *mut Inode = ptr::null_mut();
    let mut name: [libc::c_char; DIRSIZ] = [0; DIRSIZ];
    dp = nameiparent(path, name.as_mut_ptr());
    if dp.is_null() {
        return ptr::null_mut();
    }
    (*dp).lock();
    ip = dirlookup(dp, name.as_mut_ptr(), ptr::null_mut());
    if !ip.is_null() {
        (*dp).unlockput();
        (*ip).lock();
        if typ as i32 == T_FILE && ((*ip).typ as i32 == T_FILE || (*ip).typ as i32 == T_DEVICE) {
            return ip;
        }
        (*ip).unlockput();
        return ptr::null_mut();
    }
    ip = Inode::alloc((*dp).dev, typ);
    if ip.is_null() {
        panic(b"create: Inode::alloc\x00" as *const u8 as *const libc::c_char as *mut libc::c_char);
    }
    (*ip).lock();
    (*ip).major = major;
    (*ip).minor = minor;
    (*ip).nlink = 1 as i16;
    (*ip).update();

    // Create . and .. entries.
    if typ as i32 == T_DIR {
        // for ".."
        (*dp).nlink += 1;
        (*dp).update();

        // No ip->nlink++ for ".": avoid cyclic ref count.
        if dirlink(
            ip,
            b".\x00" as *const u8 as *const libc::c_char as *mut libc::c_char,
            (*ip).inum,
        ) < 0 as i32
            || dirlink(
                ip,
                b"..\x00" as *const u8 as *const libc::c_char as *mut libc::c_char,
                (*dp).inum,
            ) < 0 as i32
        {
            panic(b"create dots\x00" as *const u8 as *const libc::c_char as *mut libc::c_char);
        }
    }
    if dirlink(dp, name.as_mut_ptr(), (*ip).inum) < 0 as i32 {
        panic(b"create: dirlink\x00" as *const u8 as *const libc::c_char as *mut libc::c_char);
    }
    (*dp).unlockput();
    ip
}

pub unsafe fn sys_open() -> u64 {
    let mut path: [libc::c_char; MAXPATH as usize] = [0; MAXPATH as usize];
    let mut fd: i32 = 0;
    let mut omode: i32 = 0;
    let mut f: *mut File = ptr::null_mut();
    let mut ip: *mut Inode = ptr::null_mut();
    let mut n: i32 = 0;
    n = argstr(0 as i32, path.as_mut_ptr(), MAXPATH);
    if n < 0 as i32 || argint(1 as i32, &mut omode) < 0 as i32 {
        return -(1 as i32) as u64;
    }
    begin_op();
    let omode = FcntlFlags::from_bits_truncate(omode);
    if omode.contains(FcntlFlags::O_CREATE) {
        ip = create(
            path.as_mut_ptr(),
            T_FILE as i16,
            0 as i32 as i16,
            0 as i32 as i16,
        );
        if ip.is_null() {
            end_op();
            return -(1 as i32) as u64;
        }
    } else {
        ip = namei(path.as_mut_ptr());
        if ip.is_null() {
            end_op();
            return -(1 as i32) as u64;
        }
        (*ip).lock();
        if (*ip).typ as i32 == T_DIR && omode != FcntlFlags::O_RDONLY {
            (*ip).unlockput();
            end_op();
            return -(1 as i32) as u64;
        }
    }
    if (*ip).typ as i32 == T_DEVICE
        && (((*ip).major as i32) < 0 as i32 || (*ip).major as i32 >= NDEV)
    {
        (*ip).unlockput();
        end_op();
        return -(1 as i32) as u64;
    }
    f = File::alloc();
    if f.is_null() || {
        fd = (*f).fdalloc();
        (fd) < 0 as i32
    } {
        if !f.is_null() {
            (*f).close();
        }
        (*ip).unlockput();
        end_op();
        return -(1 as i32) as u64;
    }
    if (*ip).typ as i32 == T_DEVICE {
        (*f).typ = FD_DEVICE;
        (*f).major = (*ip).major
    } else {
        (*f).typ = FD_INODE;
        (*f).off = 0 as i32 as u32
    }
    (*f).ip = ip;
    (*f).readable = (!omode.intersects(FcntlFlags::O_WRONLY)) as i32 as libc::c_char;
    (*f).writable =
        omode.intersects(FcntlFlags::O_WRONLY | FcntlFlags::O_RDWR) as i32 as libc::c_char;
    (*ip).unlock();
    end_op();
    fd as u64
}

pub unsafe fn sys_mkdir() -> u64 {
    let mut path: [libc::c_char; MAXPATH as usize] = [0; MAXPATH as usize];
    let mut ip: *mut Inode = ptr::null_mut();
    begin_op();
    if argstr(0 as i32, path.as_mut_ptr(), MAXPATH) < 0 as i32 || {
        ip = create(
            path.as_mut_ptr(),
            T_DIR as i16,
            0 as i32 as i16,
            0 as i32 as i16,
        );
        ip.is_null()
    } {
        end_op();
        return -(1 as i32) as u64;
    }
    (*ip).unlockput();
    end_op();
    0
}

pub unsafe fn sys_mknod() -> u64 {
    let mut ip: *mut Inode = ptr::null_mut();
    let mut path: [libc::c_char; MAXPATH as usize] = [0; MAXPATH as usize];
    let mut major: i32 = 0;
    let mut minor: i32 = 0;
    begin_op();
    if argstr(0, path.as_mut_ptr(), MAXPATH) < 0 as i32
        || argint(1, &mut major) < 0 as i32
        || argint(2, &mut minor) < 0 as i32
        || {
            ip = create(
                path.as_mut_ptr(),
                T_DEVICE as i16,
                major as i16,
                minor as i16,
            );
            ip.is_null()
        }
    {
        end_op();
        return -(1 as i32) as u64;
    }
    (*ip).unlockput();
    end_op();
    0 as u64
}

pub unsafe fn sys_chdir() -> u64 {
    let mut path: [libc::c_char; MAXPATH as usize] = [0; MAXPATH as usize];
    let mut ip: *mut Inode = ptr::null_mut();
    let mut p: *mut proc_0 = myproc();
    begin_op();
    if argstr(0 as i32, path.as_mut_ptr(), MAXPATH) < 0 as i32 || {
        ip = namei(path.as_mut_ptr());
        ip.is_null()
    } {
        end_op();
        return -(1 as i32) as u64;
    }
    (*ip).lock();
    if (*ip).typ as i32 != T_DIR {
        (*ip).unlockput();
        end_op();
        return -(1 as i32) as u64;
    }
    (*ip).unlock();
    (*(*p).cwd).put();
    end_op();
    (*p).cwd = ip;
    0 as u64
}

pub unsafe fn sys_exec() -> u64 {
    let mut current_block: u64;
    let mut path: [libc::c_char; MAXPATH as usize] = [0; MAXPATH as usize];
    let mut argv: [*mut libc::c_char; MAXARG as usize] = [ptr::null_mut(); MAXARG as usize];
    let mut i: i32 = 0;
    let mut uargv: u64 = 0;
    let mut uarg: u64 = 0;
    if argstr(0, path.as_mut_ptr(), MAXPATH) < 0 as i32 || argaddr(1 as i32, &mut uargv) < 0 as i32
    {
        return -(1 as i32) as u64;
    }
    ptr::write_bytes(argv.as_mut_ptr(), 0, 1);
    loop {
        if i as u64
            >= (::core::mem::size_of::<[*mut libc::c_char; 32]>() as u64)
                .wrapping_div(::core::mem::size_of::<*mut libc::c_char>() as u64)
        {
            current_block = 12646643519710607562;
            break;
        }
        if fetchaddr(
            uargv.wrapping_add((::core::mem::size_of::<u64>() as u64).wrapping_mul(i as u64)),
            &mut uarg as *mut u64,
        ) < 0 as i32
        {
            current_block = 12646643519710607562;
            break;
        }
        if uarg == 0 as i32 as u64 {
            argv[i as usize] = ptr::null_mut();
            current_block = 6009453772311597924;
            break;
        } else {
            argv[i as usize] = kalloc() as *mut libc::c_char;
            if argv[i as usize].is_null() {
                panic(
                    b"sys_exec kalloc\x00" as *const u8 as *const libc::c_char as *mut libc::c_char,
                );
            }
            if fetchstr(uarg, argv[i as usize], PGSIZE) < 0 as i32 {
                current_block = 12646643519710607562;
                break;
            }
            i += 1
        }
    }
    match current_block {
        12646643519710607562 => {
            i = 0 as i32;
            while (i as u64)
                < (::core::mem::size_of::<[*mut libc::c_char; 32]>() as u64)
                    .wrapping_div(::core::mem::size_of::<*mut libc::c_char>() as u64)
                && !argv[i as usize].is_null()
            {
                kfree(argv[i as usize] as *mut libc::c_void);
                i += 1
            }
            -(1 as i32) as u64
        }
        _ => {
            let ret = exec(path.as_mut_ptr(), argv.as_mut_ptr());
            i = 0 as i32;
            while (i as u64)
                < (::core::mem::size_of::<[*mut libc::c_char; 32]>() as u64)
                    .wrapping_div(::core::mem::size_of::<*mut libc::c_char>() as u64)
                && !argv[i as usize].is_null()
            {
                kfree(argv[i as usize] as *mut libc::c_void);
                i += 1
            }
            ret as u64
        }
    }
}

// user pointer to array of two integers
pub unsafe fn sys_pipe() -> u64 {
    let mut fdarray: u64 = 0;
    let mut rf: *mut File = ptr::null_mut();
    let mut wf: *mut File = ptr::null_mut();
    let mut fd0: i32 = 0;
    let mut fd1: i32 = 0;
    let mut p: *mut proc_0 = myproc();
    if argaddr(0 as i32, &mut fdarray) < 0 as i32 {
        return -(1 as i32) as u64;
    }
    if pipealloc(&mut rf, &mut wf) < 0 as i32 {
        return -(1 as i32) as u64;
    }
    fd0 = -(1 as i32);
    fd0 = (*rf).fdalloc();
    if fd0 < 0 as i32 || {
        fd1 = (*wf).fdalloc();
        (fd1) < 0 as i32
    } {
        if fd0 >= 0 as i32 {
            (*p).ofile[fd0 as usize] = ptr::null_mut()
        }
        (*rf).close();
        (*wf).close();
        return -(1 as i32) as u64;
    }
    if copyout(
        (*p).pagetable,
        fdarray,
        &mut fd0 as *mut i32 as *mut libc::c_char,
        ::core::mem::size_of::<i32>() as u64,
    ) < 0
        || copyout(
            (*p).pagetable,
            fdarray.wrapping_add(::core::mem::size_of::<i32>() as u64),
            &mut fd1 as *mut i32 as *mut libc::c_char,
            ::core::mem::size_of::<i32>() as u64,
        ) < 0
    {
        (*p).ofile[fd0 as usize] = ptr::null_mut();
        (*p).ofile[fd1 as usize] = ptr::null_mut();
        (*rf).close();
        (*wf).close();
        return -(1 as i32) as u64;
    }
    0
}<|MERGE_RESOLUTION|>--- conflicted
+++ resolved
@@ -65,22 +65,6 @@
     0 as i32
 }
 
-<<<<<<< HEAD
-/// Allocate a file descriptor for the given file.
-/// Takes over file reference from caller on success.
-unsafe fn fdalloc(mut f: *mut File) -> i32 {
-    let mut p: *mut proc_0 = myproc();
-    for fd in 0..NOFILE {
-        if (*p).ofile[fd as usize].is_null() {
-            (*p).ofile[fd as usize] = f;
-            return fd;
-        }
-    }
-    -1
-}
-
-=======
->>>>>>> ddf2bcbf
 pub unsafe fn sys_dup() -> u64 {
     let mut f: *mut File = ptr::null_mut();
     let mut fd: i32 = 0;
