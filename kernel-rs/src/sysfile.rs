/// File-system system calls.
/// Mostly argument checking, since we don't trust
/// user code, and calls into file.c and fs.c.
use crate::libc;
use crate::{
    exec::exec,
    fcntl::FcntlFlags,
    file::{File, Inode},
    fs::{dirlink, dirlookup, namecmp, namei, nameiparent},
    fs::{Dirent, DIRSIZ},
    kalloc::{kalloc, kfree},
    log::{begin_op, end_op},
    param::{MAXARG, MAXPATH, NDEV, NOFILE},
    pipe::pipealloc,
    printf::panic,
    proc::{myproc, proc_0},
    riscv::PGSIZE,
    stat::{T_DEVICE, T_DIR, T_FILE},
    syscall::{argaddr, argint, argstr, fetchaddr, fetchstr},
    vm::copyout,
};
use core::ptr;
pub const FD_DEVICE: u32 = 3;
pub const FD_INODE: u32 = 2;
pub const FD_PIPE: u32 = 1;
pub const FD_NONE: u32 = 0;

impl File {
    /// Allocate a file descriptor for the given file.
    /// Takes over file reference from caller on success.
    unsafe fn fdalloc(&mut self) -> i32 {
        let mut fd: i32 = 0; // user pointer to struct stat
        let mut p: *mut proc_0 = myproc();
        while fd < NOFILE {
            if (*p).ofile[fd as usize].is_null() {
                (*p).ofile[fd as usize] = self;
                return fd;
            }
            fd += 1
        }
        -1
    }
}

/// Fetch the nth word-sized system call argument as a file descriptor
/// and return both the descriptor and the corresponding struct file.
unsafe fn argfd(mut n: i32, mut pfd: *mut i32, mut pf: *mut *mut File) -> i32 {
    let mut fd: i32 = 0;
    let mut f: *mut File = ptr::null_mut();
    if argint(n, &mut fd) < 0 {
        return -1;
    }
    if fd < 0 || fd >= NOFILE || {
        f = (*myproc()).ofile[fd as usize];
        f.is_null()
    } {
        return -1;
    }
    if !pfd.is_null() {
        *pfd = fd
    }
    if !pf.is_null() {
        *pf = f
    }
    0
}

<<<<<<< HEAD
/// Allocate a file descriptor for the given file.
/// Takes over file reference from caller on success.
unsafe fn fdalloc(mut f: *mut File) -> i32 {
    let mut fd: i32 = 0; // user pointer to struct stat
    let mut p: *mut proc_0 = myproc();
    while fd < NOFILE {
        if (*p).ofile[fd as usize].is_null() {
            (*p).ofile[fd as usize] = f;
            return fd;
        }
        fd += 1
    }
    -1
}

pub unsafe fn sys_dup() -> usize {
=======
pub unsafe fn sys_dup() -> u64 {
>>>>>>> 6fabd7b8
    let mut f: *mut File = ptr::null_mut();
    let mut fd: i32 = 0;
    if argfd(0, ptr::null_mut(), &mut f) < 0 {
        return usize::MAX;
    }
<<<<<<< HEAD
    fd = fdalloc(f);
    if fd < 0 {
        return usize::MAX;
    }
    filedup(f);
    fd as usize
=======
    fd = (*f).fdalloc();
    if fd < 0 as i32 {
        return -(1 as i32) as u64;
    }
    (*f).dup();
    fd as u64
>>>>>>> 6fabd7b8
}

pub unsafe fn sys_read() -> usize {
    let mut f: *mut File = ptr::null_mut();
    let mut n: i32 = 0;
    let mut p: usize = 0;
    if argfd(0, ptr::null_mut(), &mut f) < 0 || argint(2, &mut n) < 0 || argaddr(1, &mut p) < 0 {
        return usize::MAX;
    }
<<<<<<< HEAD
    fileread(f, p, n) as usize
=======
    (*f).read(p, n) as u64
>>>>>>> 6fabd7b8
}

pub unsafe fn sys_write() -> usize {
    let mut f: *mut File = ptr::null_mut();
    let mut n: i32 = 0;
    let mut p: usize = 0;
    if argfd(0, ptr::null_mut(), &mut f) < 0 || argint(2, &mut n) < 0 || argaddr(1, &mut p) < 0 {
        return usize::MAX;
    }
<<<<<<< HEAD
    filewrite(f, p, n) as usize
=======
    (*f).write(p, n) as u64
>>>>>>> 6fabd7b8
}

pub unsafe fn sys_close() -> usize {
    let mut fd: i32 = 0;
    let mut f: *mut File = ptr::null_mut();
    if argfd(0, &mut fd, &mut f) < 0 {
        return usize::MAX;
    }
    let fresh0 = &mut (*myproc()).ofile[fd as usize];
    *fresh0 = ptr::null_mut();
<<<<<<< HEAD
    fileclose(f);
    0
=======
    (*f).close();
    0 as u64
>>>>>>> 6fabd7b8
}

pub unsafe fn sys_fstat() -> usize {
    let mut f: *mut File = ptr::null_mut();
<<<<<<< HEAD
    let mut st: usize = 0;
    if argfd(0, ptr::null_mut(), &mut f) < 0 || argaddr(1, &mut st) < 0 {
        return usize::MAX;
    }
    filestat(f, st) as usize
=======
    let mut st: u64 = 0; // user pointer to struct stat
    if argfd(0 as i32, ptr::null_mut(), &mut f) < 0 as i32 || argaddr(1 as i32, &mut st) < 0 as i32
    {
        return -(1 as i32) as u64;
    }
    (*f).stat(st) as u64
>>>>>>> 6fabd7b8
}

/// Create the path new as a link to the same inode as old.
pub unsafe fn sys_link() -> usize {
    let mut name: [libc::c_char; DIRSIZ] = [0; DIRSIZ];
    let mut new: [libc::c_char; MAXPATH as usize] = [0; MAXPATH as usize];
    let mut old: [libc::c_char; MAXPATH as usize] = [0; MAXPATH as usize];
    let mut dp: *mut Inode = ptr::null_mut();
    let mut ip: *mut Inode = ptr::null_mut();
    if argstr(0, old.as_mut_ptr(), MAXPATH) < 0 || argstr(1, new.as_mut_ptr(), MAXPATH) < 0 {
        return usize::MAX;
    }
    begin_op();
    ip = namei(old.as_mut_ptr());
    if ip.is_null() {
        end_op();
        return usize::MAX;
    }
    (*ip).lock();
    if (*ip).typ as i32 == T_DIR {
        (*ip).unlockput();
        end_op();
        return usize::MAX;
    }
    (*ip).nlink += 1;
    (*ip).update();
    (*ip).unlock();
    dp = nameiparent(new.as_mut_ptr(), name.as_mut_ptr());
    if !dp.is_null() {
<<<<<<< HEAD
        ilock(dp);
        if (*dp).dev != (*ip).dev || dirlink(dp, name.as_mut_ptr(), (*ip).inum) < 0 {
            iunlockput(dp);
=======
        (*dp).lock();
        if (*dp).dev != (*ip).dev || dirlink(dp, name.as_mut_ptr(), (*ip).inum) < 0 as i32 {
            (*dp).unlockput();
>>>>>>> 6fabd7b8
        } else {
            (*dp).unlockput();
            (*ip).put();
            end_op();
            return 0;
        }
    }
    (*ip).lock();
    (*ip).nlink -= 1;
    (*ip).update();
    (*ip).unlockput();
    end_op();
    usize::MAX
}

/// Is the directory dp empty except for "." and ".." ?
unsafe fn isdirempty(mut dp: *mut Inode) -> i32 {
    let mut de: Dirent = Default::default();
    let mut off = (2usize).wrapping_mul(::core::mem::size_of::<Dirent>()) as i32;
    while (off as u32) < (*dp).size {
<<<<<<< HEAD
        if readi(
            dp,
            0,
            &mut de as *mut Dirent as usize,
=======
        if (*dp).read(
            0 as i32,
            &mut de as *mut Dirent as u64,
>>>>>>> 6fabd7b8
            off as u32,
            ::core::mem::size_of::<Dirent>() as u32,
        ) as usize
            != ::core::mem::size_of::<Dirent>()
        {
            panic(
                b"isdirempty: readi\x00" as *const u8 as *const libc::c_char as *mut libc::c_char,
            );
        }
        if de.inum as i32 != 0 {
            return 0;
        }
        off = (off as usize).wrapping_add(::core::mem::size_of::<Dirent>()) as i32
    }
    1
}

pub unsafe fn sys_unlink() -> usize {
    let mut ip: *mut Inode = ptr::null_mut();
    let mut dp: *mut Inode = ptr::null_mut();
    let mut de: Dirent = Default::default();
    let mut name: [libc::c_char; DIRSIZ] = [0; DIRSIZ];
    let mut path: [libc::c_char; MAXPATH as usize] = [0; MAXPATH as usize];
    let mut off: u32 = 0;
    if argstr(0, path.as_mut_ptr(), MAXPATH) < 0 {
        return usize::MAX;
    }
    begin_op();
    dp = nameiparent(path.as_mut_ptr(), name.as_mut_ptr());
    if dp.is_null() {
        end_op();
        return usize::MAX;
    }
    (*dp).lock();

    // Cannot unlink "." or "..".
    if !(namecmp(
        name.as_mut_ptr(),
        b".\x00" as *const u8 as *const libc::c_char,
    ) == 0
        || namecmp(
            name.as_mut_ptr(),
            b"..\x00" as *const u8 as *const libc::c_char,
        ) == 0)
    {
        ip = dirlookup(dp, name.as_mut_ptr(), &mut off);
        if !ip.is_null() {
<<<<<<< HEAD
            ilock(ip);
            if ((*ip).nlink as i32) < 1 {
=======
            (*ip).lock();
            if ((*ip).nlink as i32) < 1 as i32 {
>>>>>>> 6fabd7b8
                panic(
                    b"unlink: nlink < 1\x00" as *const u8 as *const libc::c_char
                        as *mut libc::c_char,
                );
            }
            if (*ip).typ as i32 == T_DIR && isdirempty(ip) == 0 {
                (*ip).unlockput();
            } else {
                ptr::write_bytes(&mut de as *mut Dirent, 0, 1);
                if (*dp).write(
                    0,
                    &mut de as *mut Dirent as usize,
                    off,
                    ::core::mem::size_of::<Dirent>() as u32,
                ) as usize
                    != ::core::mem::size_of::<Dirent>()
                {
                    panic(
                        b"unlink: writei\x00" as *const u8 as *const libc::c_char
                            as *mut libc::c_char,
                    );
                }
                if (*ip).typ as i32 == T_DIR {
                    (*dp).nlink -= 1;
                    (*dp).update();
                }
                (*dp).unlockput();
                (*ip).nlink -= 1;
                (*ip).update();
                (*ip).unlockput();
                end_op();
                return 0;
            }
        }
    }
    (*dp).unlockput();
    end_op();
    usize::MAX
}

unsafe fn create(
    mut path: *mut libc::c_char,
    mut typ: i16,
    mut major: i16,
    mut minor: i16,
) -> *mut Inode {
    let mut ip: *mut Inode = ptr::null_mut();
    let mut dp: *mut Inode = ptr::null_mut();
    let mut name: [libc::c_char; DIRSIZ] = [0; DIRSIZ];
    dp = nameiparent(path, name.as_mut_ptr());
    if dp.is_null() {
        return ptr::null_mut();
    }
    (*dp).lock();
    ip = dirlookup(dp, name.as_mut_ptr(), ptr::null_mut());
    if !ip.is_null() {
        (*dp).unlockput();
        (*ip).lock();
        if typ as i32 == T_FILE && ((*ip).typ as i32 == T_FILE || (*ip).typ as i32 == T_DEVICE) {
            return ip;
        }
        (*ip).unlockput();
        return ptr::null_mut();
    }
    ip = Inode::alloc((*dp).dev, typ);
    if ip.is_null() {
        panic(b"create: Inode::alloc\x00" as *const u8 as *const libc::c_char as *mut libc::c_char);
    }
    (*ip).lock();
    (*ip).major = major;
    (*ip).minor = minor;
    (*ip).nlink = 1 as i16;
    (*ip).update();

    // Create . and .. entries.
    if typ as i32 == T_DIR {
        // for ".."
        (*dp).nlink += 1;
        (*dp).update();

        // No ip->nlink++ for ".": avoid cyclic ref count.
        if dirlink(
            ip,
            b".\x00" as *const u8 as *const libc::c_char as *mut libc::c_char,
            (*ip).inum,
        ) < 0
            || dirlink(
                ip,
                b"..\x00" as *const u8 as *const libc::c_char as *mut libc::c_char,
                (*dp).inum,
            ) < 0
        {
            panic(b"create dots\x00" as *const u8 as *const libc::c_char as *mut libc::c_char);
        }
    }
    if dirlink(dp, name.as_mut_ptr(), (*ip).inum) < 0 {
        panic(b"create: dirlink\x00" as *const u8 as *const libc::c_char as *mut libc::c_char);
    }
    (*dp).unlockput();
    ip
}

pub unsafe fn sys_open() -> usize {
    let mut path: [libc::c_char; MAXPATH as usize] = [0; MAXPATH as usize];
    let mut fd: i32 = 0;
    let mut omode: i32 = 0;
    let mut f: *mut File = ptr::null_mut();
    let mut ip: *mut Inode = ptr::null_mut();
    let mut n: i32 = 0;
    n = argstr(0, path.as_mut_ptr(), MAXPATH);
    if n < 0 || argint(1, &mut omode) < 0 {
        return usize::MAX;
    }
    begin_op();
    let omode = FcntlFlags::from_bits_truncate(omode);
    if omode.contains(FcntlFlags::O_CREATE) {
        ip = create(path.as_mut_ptr(), T_FILE as i16, 0 as i16, 0 as i16);
        if ip.is_null() {
            end_op();
            return usize::MAX;
        }
    } else {
        ip = namei(path.as_mut_ptr());
        if ip.is_null() {
            end_op();
            return usize::MAX;
        }
        (*ip).lock();
        if (*ip).typ as i32 == T_DIR && omode != FcntlFlags::O_RDONLY {
            (*ip).unlockput();
            end_op();
            return usize::MAX;
        }
    }
<<<<<<< HEAD
    if (*ip).typ as i32 == T_DEVICE && (((*ip).major as i32) < 0 || (*ip).major as i32 >= NDEV) {
        iunlockput(ip);
=======
    if (*ip).typ as i32 == T_DEVICE
        && (((*ip).major as i32) < 0 as i32 || (*ip).major as i32 >= NDEV)
    {
        (*ip).unlockput();
>>>>>>> 6fabd7b8
        end_op();
        return usize::MAX;
    }
    f = File::alloc();
    if f.is_null() || {
<<<<<<< HEAD
        fd = fdalloc(f);
        (fd) < 0
=======
        fd = (*f).fdalloc();
        (fd) < 0 as i32
>>>>>>> 6fabd7b8
    } {
        if !f.is_null() {
            (*f).close();
        }
        (*ip).unlockput();
        end_op();
        return usize::MAX;
    }
    if (*ip).typ as i32 == T_DEVICE {
        (*f).typ = FD_DEVICE;
        (*f).major = (*ip).major
    } else {
        (*f).typ = FD_INODE;
        (*f).off = 0 as u32
    }
    (*f).ip = ip;
    (*f).readable = (!omode.intersects(FcntlFlags::O_WRONLY)) as i32 as libc::c_char;
    (*f).writable =
        omode.intersects(FcntlFlags::O_WRONLY | FcntlFlags::O_RDWR) as i32 as libc::c_char;
    (*ip).unlock();
    end_op();
    fd as usize
}

pub unsafe fn sys_mkdir() -> usize {
    let mut path: [libc::c_char; MAXPATH as usize] = [0; MAXPATH as usize];
    let mut ip: *mut Inode = ptr::null_mut();
    begin_op();
    if argstr(0, path.as_mut_ptr(), MAXPATH) < 0 || {
        ip = create(path.as_mut_ptr(), T_DIR as i16, 0 as i16, 0 as i16);
        ip.is_null()
    } {
        end_op();
        return usize::MAX;
    }
    (*ip).unlockput();
    end_op();
    0
}

pub unsafe fn sys_mknod() -> usize {
    let mut ip: *mut Inode = ptr::null_mut();
    let mut path: [libc::c_char; MAXPATH as usize] = [0; MAXPATH as usize];
    let mut major: i32 = 0;
    let mut minor: i32 = 0;
    begin_op();
    if argstr(0, path.as_mut_ptr(), MAXPATH) < 0
        || argint(1, &mut major) < 0
        || argint(2, &mut minor) < 0
        || {
            ip = create(
                path.as_mut_ptr(),
                T_DEVICE as i16,
                major as i16,
                minor as i16,
            );
            ip.is_null()
        }
    {
        end_op();
        return usize::MAX;
    }
    (*ip).unlockput();
    end_op();
    0
}

pub unsafe fn sys_chdir() -> usize {
    let mut path: [libc::c_char; MAXPATH as usize] = [0; MAXPATH as usize];
    let mut ip: *mut Inode = ptr::null_mut();
    let mut p: *mut proc_0 = myproc();
    begin_op();
    if argstr(0, path.as_mut_ptr(), MAXPATH) < 0 || {
        ip = namei(path.as_mut_ptr());
        ip.is_null()
    } {
        end_op();
        return usize::MAX;
    }
    (*ip).lock();
    if (*ip).typ as i32 != T_DIR {
        (*ip).unlockput();
        end_op();
        return usize::MAX;
    }
    (*ip).unlock();
    (*(*p).cwd).put();
    end_op();
    (*p).cwd = ip;
    0
}

pub unsafe fn sys_exec() -> usize {
    let mut current_block: usize;
    let mut path: [libc::c_char; MAXPATH as usize] = [0; MAXPATH as usize];
    let mut argv: [*mut libc::c_char; MAXARG] = [ptr::null_mut(); MAXARG];
    let mut i: i32 = 0;
    let mut uargv: usize = 0;
    let mut uarg: usize = 0;
    if argstr(0, path.as_mut_ptr(), MAXPATH) < 0 || argaddr(1, &mut uargv) < 0 {
        return usize::MAX;
    }
    ptr::write_bytes(argv.as_mut_ptr(), 0, 1);
    loop {
        if i as usize
            >= (::core::mem::size_of::<[*mut libc::c_char; 32]>())
                .wrapping_div(::core::mem::size_of::<*mut libc::c_char>())
        {
            current_block = 12646643519710607562;
            break;
        }
        if fetchaddr(
            uargv.wrapping_add((::core::mem::size_of::<usize>()).wrapping_mul(i as usize)),
            &mut uarg as *mut usize,
        ) < 0
        {
            current_block = 12646643519710607562;
            break;
        }
        if uarg == 0 {
            argv[i as usize] = ptr::null_mut();
            current_block = 6009453772311597924;
            break;
        } else {
            argv[i as usize] = kalloc() as *mut libc::c_char;
            if argv[i as usize].is_null() {
                panic(
                    b"sys_exec kalloc\x00" as *const u8 as *const libc::c_char as *mut libc::c_char,
                );
            }
            if fetchstr(uarg, argv[i as usize], PGSIZE) < 0 {
                current_block = 12646643519710607562;
                break;
            }
            i += 1
        }
    }
    match current_block {
        12646643519710607562 => {
            i = 0;
            while (i as usize)
                < (::core::mem::size_of::<[*mut libc::c_char; 32]>())
                    .wrapping_div(::core::mem::size_of::<*mut libc::c_char>())
                && !argv[i as usize].is_null()
            {
                kfree(argv[i as usize] as *mut libc::c_void);
                i += 1
            }
            usize::MAX
        }
        _ => {
            let ret = exec(path.as_mut_ptr(), argv.as_mut_ptr());
            i = 0;
            while (i as usize)
                < (::core::mem::size_of::<[*mut libc::c_char; 32]>())
                    .wrapping_div(::core::mem::size_of::<*mut libc::c_char>())
                && !argv[i as usize].is_null()
            {
                kfree(argv[i as usize] as *mut libc::c_void);
                i += 1
            }
            ret as usize
        }
    }
}

// user pointer to array of two integers
pub unsafe fn sys_pipe() -> usize {
    let mut fdarray: usize = 0;
    let mut rf: *mut File = ptr::null_mut();
    let mut wf: *mut File = ptr::null_mut();
    let mut fd0: i32 = 0;
    let mut fd1: i32 = 0;
    let mut p: *mut proc_0 = myproc();
    if argaddr(0, &mut fdarray) < 0 {
        return usize::MAX;
    }
    if pipealloc(&mut rf, &mut wf) < 0 {
        return usize::MAX;
    }
<<<<<<< HEAD
    fd0 = -1;
    fd0 = fdalloc(rf);
    if fd0 < 0 || {
        fd1 = fdalloc(wf);
        (fd1) < 0
=======
    fd0 = -(1 as i32);
    fd0 = (*rf).fdalloc();
    if fd0 < 0 as i32 || {
        fd1 = (*wf).fdalloc();
        (fd1) < 0 as i32
>>>>>>> 6fabd7b8
    } {
        if fd0 >= 0 {
            (*p).ofile[fd0 as usize] = ptr::null_mut()
        }
<<<<<<< HEAD
        fileclose(rf);
        fileclose(wf);
        return usize::MAX;
=======
        (*rf).close();
        (*wf).close();
        return -(1 as i32) as u64;
>>>>>>> 6fabd7b8
    }
    if copyout(
        (*p).pagetable,
        fdarray,
        &mut fd0 as *mut i32 as *mut libc::c_char,
        ::core::mem::size_of::<i32>(),
    ) < 0
        || copyout(
            (*p).pagetable,
            fdarray.wrapping_add(::core::mem::size_of::<i32>()),
            &mut fd1 as *mut i32 as *mut libc::c_char,
            ::core::mem::size_of::<i32>(),
        ) < 0
    {
        (*p).ofile[fd0 as usize] = ptr::null_mut();
        (*p).ofile[fd1 as usize] = ptr::null_mut();
<<<<<<< HEAD
        fileclose(rf);
        fileclose(wf);
        return usize::MAX;
=======
        (*rf).close();
        (*wf).close();
        return -(1 as i32) as u64;
>>>>>>> 6fabd7b8
    }
    0
}<|MERGE_RESOLUTION|>--- conflicted
+++ resolved
@@ -65,46 +65,18 @@
     0
 }
 
-<<<<<<< HEAD
-/// Allocate a file descriptor for the given file.
-/// Takes over file reference from caller on success.
-unsafe fn fdalloc(mut f: *mut File) -> i32 {
-    let mut fd: i32 = 0; // user pointer to struct stat
-    let mut p: *mut proc_0 = myproc();
-    while fd < NOFILE {
-        if (*p).ofile[fd as usize].is_null() {
-            (*p).ofile[fd as usize] = f;
-            return fd;
-        }
-        fd += 1
-    }
-    -1
-}
-
 pub unsafe fn sys_dup() -> usize {
-=======
-pub unsafe fn sys_dup() -> u64 {
->>>>>>> 6fabd7b8
     let mut f: *mut File = ptr::null_mut();
     let mut fd: i32 = 0;
     if argfd(0, ptr::null_mut(), &mut f) < 0 {
         return usize::MAX;
     }
-<<<<<<< HEAD
-    fd = fdalloc(f);
+    fd = (*f).fdalloc();
     if fd < 0 {
         return usize::MAX;
     }
-    filedup(f);
+    (*f).dup();
     fd as usize
-=======
-    fd = (*f).fdalloc();
-    if fd < 0 as i32 {
-        return -(1 as i32) as u64;
-    }
-    (*f).dup();
-    fd as u64
->>>>>>> 6fabd7b8
 }
 
 pub unsafe fn sys_read() -> usize {
@@ -114,11 +86,7 @@
     if argfd(0, ptr::null_mut(), &mut f) < 0 || argint(2, &mut n) < 0 || argaddr(1, &mut p) < 0 {
         return usize::MAX;
     }
-<<<<<<< HEAD
-    fileread(f, p, n) as usize
-=======
-    (*f).read(p, n) as u64
->>>>>>> 6fabd7b8
+    (*f).read(p, n) as usize
 }
 
 pub unsafe fn sys_write() -> usize {
@@ -128,11 +96,7 @@
     if argfd(0, ptr::null_mut(), &mut f) < 0 || argint(2, &mut n) < 0 || argaddr(1, &mut p) < 0 {
         return usize::MAX;
     }
-<<<<<<< HEAD
-    filewrite(f, p, n) as usize
-=======
-    (*f).write(p, n) as u64
->>>>>>> 6fabd7b8
+    (*f).write(p, n) as usize
 }
 
 pub unsafe fn sys_close() -> usize {
@@ -143,31 +107,19 @@
     }
     let fresh0 = &mut (*myproc()).ofile[fd as usize];
     *fresh0 = ptr::null_mut();
-<<<<<<< HEAD
-    fileclose(f);
+    (*f).close();
     0
-=======
-    (*f).close();
-    0 as u64
->>>>>>> 6fabd7b8
 }
 
 pub unsafe fn sys_fstat() -> usize {
     let mut f: *mut File = ptr::null_mut();
-<<<<<<< HEAD
+
+    // user pointer to struct stat
     let mut st: usize = 0;
     if argfd(0, ptr::null_mut(), &mut f) < 0 || argaddr(1, &mut st) < 0 {
         return usize::MAX;
     }
-    filestat(f, st) as usize
-=======
-    let mut st: u64 = 0; // user pointer to struct stat
-    if argfd(0 as i32, ptr::null_mut(), &mut f) < 0 as i32 || argaddr(1 as i32, &mut st) < 0 as i32
-    {
-        return -(1 as i32) as u64;
-    }
-    (*f).stat(st) as u64
->>>>>>> 6fabd7b8
+    (*f).stat(st) as usize
 }
 
 /// Create the path new as a link to the same inode as old.
@@ -197,15 +149,9 @@
     (*ip).unlock();
     dp = nameiparent(new.as_mut_ptr(), name.as_mut_ptr());
     if !dp.is_null() {
-<<<<<<< HEAD
-        ilock(dp);
+        (*dp).lock();
         if (*dp).dev != (*ip).dev || dirlink(dp, name.as_mut_ptr(), (*ip).inum) < 0 {
-            iunlockput(dp);
-=======
-        (*dp).lock();
-        if (*dp).dev != (*ip).dev || dirlink(dp, name.as_mut_ptr(), (*ip).inum) < 0 as i32 {
             (*dp).unlockput();
->>>>>>> 6fabd7b8
         } else {
             (*dp).unlockput();
             (*ip).put();
@@ -226,16 +172,9 @@
     let mut de: Dirent = Default::default();
     let mut off = (2usize).wrapping_mul(::core::mem::size_of::<Dirent>()) as i32;
     while (off as u32) < (*dp).size {
-<<<<<<< HEAD
-        if readi(
-            dp,
+        if (*dp).read(
             0,
             &mut de as *mut Dirent as usize,
-=======
-        if (*dp).read(
-            0 as i32,
-            &mut de as *mut Dirent as u64,
->>>>>>> 6fabd7b8
             off as u32,
             ::core::mem::size_of::<Dirent>() as u32,
         ) as usize
@@ -283,13 +222,8 @@
     {
         ip = dirlookup(dp, name.as_mut_ptr(), &mut off);
         if !ip.is_null() {
-<<<<<<< HEAD
-            ilock(ip);
+            (*ip).lock();
             if ((*ip).nlink as i32) < 1 {
-=======
-            (*ip).lock();
-            if ((*ip).nlink as i32) < 1 as i32 {
->>>>>>> 6fabd7b8
                 panic(
                     b"unlink: nlink < 1\x00" as *const u8 as *const libc::c_char
                         as *mut libc::c_char,
@@ -424,27 +358,17 @@
             return usize::MAX;
         }
     }
-<<<<<<< HEAD
-    if (*ip).typ as i32 == T_DEVICE && (((*ip).major as i32) < 0 || (*ip).major as i32 >= NDEV) {
-        iunlockput(ip);
-=======
     if (*ip).typ as i32 == T_DEVICE
-        && (((*ip).major as i32) < 0 as i32 || (*ip).major as i32 >= NDEV)
+        && (((*ip).major as i32) < 0 || (*ip).major as i32 >= NDEV)
     {
         (*ip).unlockput();
->>>>>>> 6fabd7b8
         end_op();
         return usize::MAX;
     }
     f = File::alloc();
     if f.is_null() || {
-<<<<<<< HEAD
-        fd = fdalloc(f);
+        fd = (*f).fdalloc();
         (fd) < 0
-=======
-        fd = (*f).fdalloc();
-        (fd) < 0 as i32
->>>>>>> 6fabd7b8
     } {
         if !f.is_null() {
             (*f).close();
@@ -625,32 +549,18 @@
     if pipealloc(&mut rf, &mut wf) < 0 {
         return usize::MAX;
     }
-<<<<<<< HEAD
     fd0 = -1;
-    fd0 = fdalloc(rf);
+    fd0 = (*rf).fdalloc();
     if fd0 < 0 || {
-        fd1 = fdalloc(wf);
+        fd1 = (*wf).fdalloc();
         (fd1) < 0
-=======
-    fd0 = -(1 as i32);
-    fd0 = (*rf).fdalloc();
-    if fd0 < 0 as i32 || {
-        fd1 = (*wf).fdalloc();
-        (fd1) < 0 as i32
->>>>>>> 6fabd7b8
     } {
         if fd0 >= 0 {
             (*p).ofile[fd0 as usize] = ptr::null_mut()
         }
-<<<<<<< HEAD
-        fileclose(rf);
-        fileclose(wf);
-        return usize::MAX;
-=======
         (*rf).close();
         (*wf).close();
-        return -(1 as i32) as u64;
->>>>>>> 6fabd7b8
+        return usize::MAX;
     }
     if copyout(
         (*p).pagetable,
@@ -667,15 +577,9 @@
     {
         (*p).ofile[fd0 as usize] = ptr::null_mut();
         (*p).ofile[fd1 as usize] = ptr::null_mut();
-<<<<<<< HEAD
-        fileclose(rf);
-        fileclose(wf);
-        return usize::MAX;
-=======
         (*rf).close();
         (*wf).close();
-        return -(1 as i32) as u64;
->>>>>>> 6fabd7b8
+        return usize::MAX;
     }
     0
 }