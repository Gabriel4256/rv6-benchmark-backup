/// File-system system calls.
/// Mostly argument checking, since we don't trust
/// user code, and calls into file.c and fs.c.
use crate::libc;
use crate::{
    exec::exec,
    fcntl::FcntlFlags,
    file::{filealloc, fileclose, filedup, fileread, filestat, filewrite},
    file::{File, Inode},
    fs::{
        dirlink, dirlookup, ialloc, ilock, iput, iunlock, iunlockput, namecmp, namei, nameiparent,
        readi, writei,
    },
    fs::{Dirent, DIRSIZ},
    kalloc::{kalloc, kfree},
    log::{begin_op, end_op},
    param::{MAXARG, MAXPATH, NDEV, NOFILE},
    pipe::pipealloc,
    printf::panic,
    proc::{myproc, proc_0},
    riscv::PGSIZE,
    stat::{T_DEVICE, T_DIR, T_FILE},
    syscall::{argaddr, argint, argstr, fetchaddr, fetchstr},
    vm::copyout,
};
use core::ptr;
pub const FD_DEVICE: u32 = 3;
pub const FD_INODE: u32 = 2;
pub const FD_PIPE: u32 = 1;
pub const FD_NONE: u32 = 0;

/// Fetch the nth word-sized system call argument as a file descriptor
/// and return both the descriptor and the corresponding struct file.
unsafe fn argfd(mut n: i32, mut pfd: *mut i32, mut pf: *mut *mut File) -> i32 {
    let mut fd: i32 = 0;
    let mut f: *mut File = ptr::null_mut();
    if argint(n, &mut fd) < 0 as i32 {
        return -(1 as i32);
    }
    if fd < 0 as i32 || fd >= NOFILE || {
        f = (*myproc()).ofile[fd as usize];
        f.is_null()
    } {
        return -(1 as i32);
    }
    if !pfd.is_null() {
        *pfd = fd
    }
    if !pf.is_null() {
        *pf = f
    }
    0 as i32
}

/// Allocate a file descriptor for the given file.
/// Takes over file reference from caller on success.
unsafe fn fdalloc(mut f: *mut File) -> i32 {
    let mut fd: i32 = 0; // user pointer to struct stat
    let mut p: *mut proc_0 = myproc();
    while fd < NOFILE {
        if (*p).ofile[fd as usize].is_null() {
            (*p).ofile[fd as usize] = f;
            return fd;
        }
        fd += 1
    }
    -1
}

pub unsafe fn sys_dup() -> u64 {
    let mut f: *mut File = ptr::null_mut();
    let mut fd: i32 = 0;
    if argfd(0 as i32, ptr::null_mut(), &mut f) < 0 as i32 {
        return -(1 as i32) as u64;
    }
    fd = fdalloc(f);
    if fd < 0 as i32 {
        return -(1 as i32) as u64;
    }
    filedup(f);
    fd as u64
}

pub unsafe fn sys_read() -> u64 {
    let mut f: *mut File = ptr::null_mut();
    let mut n: i32 = 0;
    let mut p: u64 = 0;
    if argfd(0 as i32, ptr::null_mut(), &mut f) < 0 as i32
        || argint(2 as i32, &mut n) < 0 as i32
        || argaddr(1 as i32, &mut p) < 0 as i32
    {
        return -(1 as i32) as u64;
    }
    fileread(f, p, n) as u64
}

pub unsafe fn sys_write() -> u64 {
    let mut f: *mut File = ptr::null_mut();
    let mut n: i32 = 0;
    let mut p: u64 = 0;
    if argfd(0 as i32, ptr::null_mut(), &mut f) < 0 as i32
        || argint(2 as i32, &mut n) < 0 as i32
        || argaddr(1 as i32, &mut p) < 0 as i32
    {
        return -(1 as i32) as u64;
    }
    filewrite(f, p, n) as u64
}

pub unsafe fn sys_close() -> u64 {
    let mut fd: i32 = 0;
    let mut f: *mut File = ptr::null_mut();
    if argfd(0 as i32, &mut fd, &mut f) < 0 as i32 {
        return -(1 as i32) as u64;
    }
    let fresh0 = &mut (*myproc()).ofile[fd as usize];
    *fresh0 = ptr::null_mut();
    fileclose(f);
    0 as u64
}

pub unsafe fn sys_fstat() -> u64 {
    let mut f: *mut File = ptr::null_mut();
    let mut st: u64 = 0;
    if argfd(0 as i32, ptr::null_mut(), &mut f) < 0 as i32 || argaddr(1 as i32, &mut st) < 0 as i32
    {
        return -(1 as i32) as u64;
    }
    filestat(f, st) as u64
}

/// Create the path new as a link to the same inode as old.
pub unsafe fn sys_link() -> u64 {
    let mut name: [libc::c_char; DIRSIZ] = [0; DIRSIZ];
    let mut new: [libc::c_char; MAXPATH as usize] = [0; MAXPATH as usize];
    let mut old: [libc::c_char; MAXPATH as usize] = [0; MAXPATH as usize];
    let mut dp: *mut Inode = ptr::null_mut();
    let mut ip: *mut Inode = ptr::null_mut();
    if argstr(0 as i32, old.as_mut_ptr(), MAXPATH) < 0 as i32
        || argstr(1 as i32, new.as_mut_ptr(), MAXPATH) < 0 as i32
    {
        return -(1 as i32) as u64;
    }
    begin_op();
    ip = namei(old.as_mut_ptr());
    if ip.is_null() {
        end_op();
        return -(1 as i32) as u64;
    }
    ilock(ip);
    if (*ip).typ as i32 == T_DIR {
        iunlockput(ip);
        end_op();
        return -(1 as i32) as u64;
    }
    (*ip).nlink += 1;
    (*ip).update();
    iunlock(ip);
    dp = nameiparent(new.as_mut_ptr(), name.as_mut_ptr());
    if !dp.is_null() {
        ilock(dp);
        if (*dp).dev != (*ip).dev || dirlink(dp, name.as_mut_ptr(), (*ip).inum) < 0 as i32 {
            iunlockput(dp);
        } else {
            iunlockput(dp);
            iput(ip);
            end_op();
            return 0 as u64;
        }
    }
    ilock(ip);
    (*ip).nlink -= 1;
    (*ip).update();
    iunlockput(ip);
    end_op();
    -(1 as i32) as u64
}

/// Is the directory dp empty except for "." and ".." ?
<<<<<<< HEAD
unsafe fn isdirempty(mut dp: *mut Inode) -> i32 {
    let mut off: i32 = 0;
=======
unsafe fn isdirempty(mut dp: *mut inode) -> i32 {
>>>>>>> a6d2ce85
    let mut de: Dirent = Default::default();
    let mut off = (2 as u64).wrapping_mul(::core::mem::size_of::<Dirent>() as u64) as i32;
    while (off as u32) < (*dp).size {
        if readi(
            dp,
            0 as i32,
            &mut de as *mut Dirent as u64,
            off as u32,
            ::core::mem::size_of::<Dirent>() as u64 as u32,
        ) as u64
            != ::core::mem::size_of::<Dirent>() as u64
        {
            panic(
                b"isdirempty: readi\x00" as *const u8 as *const libc::c_char as *mut libc::c_char,
            );
        }
        if de.inum as i32 != 0 as i32 {
            return 0 as i32;
        }
        off = (off as u64).wrapping_add(::core::mem::size_of::<Dirent>() as u64) as i32 as i32
    }
    1
}

pub unsafe fn sys_unlink() -> u64 {
    let mut ip: *mut Inode = ptr::null_mut();
    let mut dp: *mut Inode = ptr::null_mut();
    let mut de: Dirent = Default::default();
    let mut name: [libc::c_char; DIRSIZ] = [0; DIRSIZ];
    let mut path: [libc::c_char; MAXPATH as usize] = [0; MAXPATH as usize];
    let mut off: u32 = 0;
    if argstr(0 as i32, path.as_mut_ptr(), MAXPATH) < 0 as i32 {
        return -(1 as i32) as u64;
    }
    begin_op();
    dp = nameiparent(path.as_mut_ptr(), name.as_mut_ptr());
    if dp.is_null() {
        end_op();
        return -(1 as i32) as u64;
    }
    ilock(dp);

    // Cannot unlink "." or "..".
    if !(namecmp(
        name.as_mut_ptr(),
        b".\x00" as *const u8 as *const libc::c_char,
    ) == 0 as i32
        || namecmp(
            name.as_mut_ptr(),
            b"..\x00" as *const u8 as *const libc::c_char,
        ) == 0 as i32)
    {
        ip = dirlookup(dp, name.as_mut_ptr(), &mut off);
        if !ip.is_null() {
            ilock(ip);
            if ((*ip).nlink as i32) < 1 as i32 {
                panic(
                    b"unlink: nlink < 1\x00" as *const u8 as *const libc::c_char
                        as *mut libc::c_char,
                );
            }
            if (*ip).typ as i32 == T_DIR && isdirempty(ip) == 0 {
                iunlockput(ip);
            } else {
                ptr::write_bytes(&mut de as *mut Dirent, 0, 1);
                if writei(
                    dp,
                    0,
                    &mut de as *mut Dirent as u64,
                    off,
                    ::core::mem::size_of::<Dirent>() as u64 as u32,
                ) as u64
                    != ::core::mem::size_of::<Dirent>() as u64
                {
                    panic(
                        b"unlink: writei\x00" as *const u8 as *const libc::c_char
                            as *mut libc::c_char,
                    );
                }
                if (*ip).typ as i32 == T_DIR {
                    (*dp).nlink -= 1;
                    (*dp).update();
                }
                iunlockput(dp);
                (*ip).nlink -= 1;
                (*ip).update();
                iunlockput(ip);
                end_op();
                return 0;
            }
        }
    }
    iunlockput(dp);
    end_op();
    -(1 as i32) as u64
}

unsafe fn create(
    mut path: *mut libc::c_char,
    mut typ: i16,
    mut major: i16,
    mut minor: i16,
) -> *mut Inode {
    let mut ip: *mut Inode = ptr::null_mut();
    let mut dp: *mut Inode = ptr::null_mut();
    let mut name: [libc::c_char; DIRSIZ] = [0; DIRSIZ];
    dp = nameiparent(path, name.as_mut_ptr());
    if dp.is_null() {
        return ptr::null_mut();
    }
    ilock(dp);
    ip = dirlookup(dp, name.as_mut_ptr(), ptr::null_mut());
    if !ip.is_null() {
        iunlockput(dp);
        ilock(ip);
        if typ as i32 == T_FILE && ((*ip).typ as i32 == T_FILE || (*ip).typ as i32 == T_DEVICE) {
            return ip;
        }
        iunlockput(ip);
        return ptr::null_mut();
    }
    ip = ialloc((*dp).dev, typ);
    if ip.is_null() {
        panic(b"create: ialloc\x00" as *const u8 as *const libc::c_char as *mut libc::c_char);
    }
    ilock(ip);
    (*ip).major = major;
    (*ip).minor = minor;
    (*ip).nlink = 1 as i16;
    (*ip).update();

    // Create . and .. entries.
    if typ as i32 == T_DIR {
        // for ".."
        (*dp).nlink += 1;
        (*dp).update();

        // No ip->nlink++ for ".": avoid cyclic ref count.
        if dirlink(
            ip,
            b".\x00" as *const u8 as *const libc::c_char as *mut libc::c_char,
            (*ip).inum,
        ) < 0 as i32
            || dirlink(
                ip,
                b"..\x00" as *const u8 as *const libc::c_char as *mut libc::c_char,
                (*dp).inum,
            ) < 0 as i32
        {
            panic(b"create dots\x00" as *const u8 as *const libc::c_char as *mut libc::c_char);
        }
    }
    if dirlink(dp, name.as_mut_ptr(), (*ip).inum) < 0 as i32 {
        panic(b"create: dirlink\x00" as *const u8 as *const libc::c_char as *mut libc::c_char);
    }
    iunlockput(dp);
    ip
}

pub unsafe fn sys_open() -> u64 {
    let mut path: [libc::c_char; MAXPATH as usize] = [0; MAXPATH as usize];
    let mut fd: i32 = 0;
    let mut omode: i32 = 0;
    let mut f: *mut File = ptr::null_mut();
    let mut ip: *mut Inode = ptr::null_mut();
    let mut n: i32 = 0;
    n = argstr(0 as i32, path.as_mut_ptr(), MAXPATH);
    if n < 0 as i32 || argint(1 as i32, &mut omode) < 0 as i32 {
        return -(1 as i32) as u64;
    }
    begin_op();
    let omode = FcntlFlags::from_bits_truncate(omode);
    if omode.contains(FcntlFlags::O_CREATE) {
        ip = create(
            path.as_mut_ptr(),
            T_FILE as i16,
            0 as i32 as i16,
            0 as i32 as i16,
        );
        if ip.is_null() {
            end_op();
            return -(1 as i32) as u64;
        }
    } else {
        ip = namei(path.as_mut_ptr());
        if ip.is_null() {
            end_op();
            return -(1 as i32) as u64;
        }
        ilock(ip);
        if (*ip).typ as i32 == T_DIR && omode != FcntlFlags::O_RDONLY {
            iunlockput(ip);
            end_op();
            return -(1 as i32) as u64;
        }
    }
    if (*ip).typ as i32 == T_DEVICE
        && (((*ip).major as i32) < 0 as i32 || (*ip).major as i32 >= NDEV)
    {
        iunlockput(ip);
        end_op();
        return -(1 as i32) as u64;
    }
    f = filealloc();
    if f.is_null() || {
        fd = fdalloc(f);
        (fd) < 0 as i32
    } {
        if !f.is_null() {
            fileclose(f);
        }
        iunlockput(ip);
        end_op();
        return -(1 as i32) as u64;
    }
    if (*ip).typ as i32 == T_DEVICE {
        (*f).typ = FD_DEVICE;
        (*f).major = (*ip).major
    } else {
        (*f).typ = FD_INODE;
        (*f).off = 0 as i32 as u32
    }
    (*f).ip = ip;
    (*f).readable = (!omode.intersects(FcntlFlags::O_WRONLY)) as i32 as libc::c_char;
    (*f).writable =
        omode.intersects(FcntlFlags::O_WRONLY | FcntlFlags::O_RDWR) as i32 as libc::c_char;
    iunlock(ip);
    end_op();
    fd as u64
}

pub unsafe fn sys_mkdir() -> u64 {
    let mut path: [libc::c_char; MAXPATH as usize] = [0; MAXPATH as usize];
    let mut ip: *mut Inode = ptr::null_mut();
    begin_op();
    if argstr(0 as i32, path.as_mut_ptr(), MAXPATH) < 0 as i32 || {
        ip = create(
            path.as_mut_ptr(),
            T_DIR as i16,
            0 as i32 as i16,
            0 as i32 as i16,
        );
        ip.is_null()
    } {
        end_op();
        return -(1 as i32) as u64;
    }
    iunlockput(ip);
    end_op();
    0
}

pub unsafe fn sys_mknod() -> u64 {
    let mut ip: *mut Inode = ptr::null_mut();
    let mut path: [libc::c_char; MAXPATH as usize] = [0; MAXPATH as usize];
    let mut major: i32 = 0;
    let mut minor: i32 = 0;
    begin_op();
    if argstr(0, path.as_mut_ptr(), MAXPATH) < 0 as i32
        || argint(1, &mut major) < 0 as i32
        || argint(2, &mut minor) < 0 as i32
        || {
            ip = create(
                path.as_mut_ptr(),
                T_DEVICE as i16,
                major as i16,
                minor as i16,
            );
            ip.is_null()
        }
    {
        end_op();
        return -(1 as i32) as u64;
    }
    iunlockput(ip);
    end_op();
    0 as u64
}

pub unsafe fn sys_chdir() -> u64 {
    let mut path: [libc::c_char; MAXPATH as usize] = [0; MAXPATH as usize];
    let mut ip: *mut Inode = ptr::null_mut();
    let mut p: *mut proc_0 = myproc();
    begin_op();
    if argstr(0 as i32, path.as_mut_ptr(), MAXPATH) < 0 as i32 || {
        ip = namei(path.as_mut_ptr());
        ip.is_null()
    } {
        end_op();
        return -(1 as i32) as u64;
    }
    ilock(ip);
    if (*ip).typ as i32 != T_DIR {
        iunlockput(ip);
        end_op();
        return -(1 as i32) as u64;
    }
    iunlock(ip);
    iput((*p).cwd);
    end_op();
    (*p).cwd = ip;
    0 as u64
}

pub unsafe fn sys_exec() -> u64 {
    let mut current_block: u64;
    let mut path: [libc::c_char; MAXPATH as usize] = [0; MAXPATH as usize];
    let mut argv: [*mut libc::c_char; MAXARG as usize] = [ptr::null_mut(); MAXARG as usize];
    let mut i: i32 = 0;
    let mut uargv: u64 = 0;
    let mut uarg: u64 = 0;
    if argstr(0, path.as_mut_ptr(), MAXPATH) < 0 as i32 || argaddr(1 as i32, &mut uargv) < 0 as i32
    {
        return -(1 as i32) as u64;
    }
    ptr::write_bytes(argv.as_mut_ptr(), 0, 1);
    loop {
        if i as u64
            >= (::core::mem::size_of::<[*mut libc::c_char; 32]>() as u64)
                .wrapping_div(::core::mem::size_of::<*mut libc::c_char>() as u64)
        {
            current_block = 12646643519710607562;
            break;
        }
        if fetchaddr(
            uargv.wrapping_add((::core::mem::size_of::<u64>() as u64).wrapping_mul(i as u64)),
            &mut uarg as *mut u64,
        ) < 0 as i32
        {
            current_block = 12646643519710607562;
            break;
        }
        if uarg == 0 as i32 as u64 {
            argv[i as usize] = ptr::null_mut();
            current_block = 6009453772311597924;
            break;
        } else {
            argv[i as usize] = kalloc() as *mut libc::c_char;
            if argv[i as usize].is_null() {
                panic(
                    b"sys_exec kalloc\x00" as *const u8 as *const libc::c_char as *mut libc::c_char,
                );
            }
            if fetchstr(uarg, argv[i as usize], PGSIZE) < 0 as i32 {
                current_block = 12646643519710607562;
                break;
            }
            i += 1
        }
    }
    match current_block {
        12646643519710607562 => {
            i = 0 as i32;
            while (i as u64)
                < (::core::mem::size_of::<[*mut libc::c_char; 32]>() as u64)
                    .wrapping_div(::core::mem::size_of::<*mut libc::c_char>() as u64)
                && !argv[i as usize].is_null()
            {
                kfree(argv[i as usize] as *mut libc::c_void);
                i += 1
            }
            -(1 as i32) as u64
        }
        _ => {
            let ret = exec(path.as_mut_ptr(), argv.as_mut_ptr());
            i = 0 as i32;
            while (i as u64)
                < (::core::mem::size_of::<[*mut libc::c_char; 32]>() as u64)
                    .wrapping_div(::core::mem::size_of::<*mut libc::c_char>() as u64)
                && !argv[i as usize].is_null()
            {
                kfree(argv[i as usize] as *mut libc::c_void);
                i += 1
            }
            ret as u64
        }
    }
}

// user pointer to array of two integers
pub unsafe fn sys_pipe() -> u64 {
    let mut fdarray: u64 = 0;
    let mut rf: *mut File = ptr::null_mut();
    let mut wf: *mut File = ptr::null_mut();
    let mut fd0: i32 = 0;
    let mut fd1: i32 = 0;
    let mut p: *mut proc_0 = myproc();
    if argaddr(0 as i32, &mut fdarray) < 0 as i32 {
        return -(1 as i32) as u64;
    }
    if pipealloc(&mut rf, &mut wf) < 0 as i32 {
        return -(1 as i32) as u64;
    }
    fd0 = -(1 as i32);
    fd0 = fdalloc(rf);
    if fd0 < 0 as i32 || {
        fd1 = fdalloc(wf);
        (fd1) < 0 as i32
    } {
        if fd0 >= 0 as i32 {
            (*p).ofile[fd0 as usize] = ptr::null_mut()
        }
        fileclose(rf);
        fileclose(wf);
        return -(1 as i32) as u64;
    }
    if copyout(
        (*p).pagetable,
        fdarray,
        &mut fd0 as *mut i32 as *mut libc::c_char,
        ::core::mem::size_of::<i32>() as u64,
    ) < 0
        || copyout(
            (*p).pagetable,
            fdarray.wrapping_add(::core::mem::size_of::<i32>() as u64),
            &mut fd1 as *mut i32 as *mut libc::c_char,
            ::core::mem::size_of::<i32>() as u64,
        ) < 0
    {
        (*p).ofile[fd0 as usize] = ptr::null_mut();
        (*p).ofile[fd1 as usize] = ptr::null_mut();
        fileclose(rf);
        fileclose(wf);
        return -(1 as i32) as u64;
    }
    0
}<|MERGE_RESOLUTION|>--- conflicted
+++ resolved
@@ -177,12 +177,7 @@
 }
 
 /// Is the directory dp empty except for "." and ".." ?
-<<<<<<< HEAD
 unsafe fn isdirempty(mut dp: *mut Inode) -> i32 {
-    let mut off: i32 = 0;
-=======
-unsafe fn isdirempty(mut dp: *mut inode) -> i32 {
->>>>>>> a6d2ce85
     let mut de: Dirent = Default::default();
     let mut off = (2 as u64).wrapping_mul(::core::mem::size_of::<Dirent>() as u64) as i32;
     while (off as u32) < (*dp).size {
