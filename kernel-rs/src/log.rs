--- conflicted
+++ resolved
@@ -117,12 +117,7 @@
 /// Read the log header from disk into the in-memory log header
 unsafe fn read_head() {
     let mut buf: *mut Buf = bread(log.dev as u32, log.start as u32);
-<<<<<<< HEAD
     let mut lh: *mut LogHeader = (*buf).data.as_mut_ptr() as *mut LogHeader;
-    let mut i: i32 = 0;
-=======
-    let mut lh: *mut logheader = (*buf).data.as_mut_ptr() as *mut logheader;
->>>>>>> a6d2ce85
     log.lh.n = (*lh).n;
     for i in 0..log.lh.n {
         log.lh.block[i as usize] = (*lh).block[i as usize];
@@ -135,12 +130,7 @@
 /// current transaction commits.
 unsafe fn write_head() {
     let mut buf: *mut Buf = bread(log.dev as u32, log.start as u32);
-<<<<<<< HEAD
     let mut hb: *mut LogHeader = (*buf).data.as_mut_ptr() as *mut LogHeader;
-    let mut i: i32 = 0;
-=======
-    let mut hb: *mut logheader = (*buf).data.as_mut_ptr() as *mut logheader;
->>>>>>> a6d2ce85
     (*hb).n = log.lh.n;
     for i in 0..log.lh.n {
         (*hb).block[i as usize] = log.lh.block[i as usize];
