use crate::libc;
use crate::{
    elf::{ElfHdr, ProgHdr, ELF_MAGIC, ELF_PROG_LOAD},
    file::Inode,
    fs::namei,
    log::{begin_op, end_op},
    param::MAXARG,
    printf::panic,
    proc::{myproc, proc, proc_freepagetable, proc_pagetable},
    riscv::{pagetable_t, pgroundup, PGSIZE},
    string::{safestrcpy, strlen},
    vm::{copyout, uvmalloc, uvmclear, walkaddr},
};
use core::ptr;

pub unsafe fn exec(mut path: *mut libc::c_char, mut argv: *mut *mut libc::c_char) -> i32 {
    let mut oldsz: usize = 0;
    let mut s: *mut libc::c_char = ptr::null_mut();
    let mut last: *mut libc::c_char = ptr::null_mut();
    let mut argc: usize = 0;
    let mut sz: usize = 0;
    let mut sp: usize = 0;
    let mut ustack: [usize; MAXARG + 1] = [0; MAXARG + 1];
    let mut stackbase: usize = 0;
    let mut elf: ElfHdr = Default::default();
    let mut ip: *mut Inode = ptr::null_mut();
    let mut ph: ProgHdr = Default::default();
    let mut pagetable: pagetable_t = 0 as pagetable_t;
    let mut oldpagetable: pagetable_t = ptr::null_mut();
    let mut p: *mut proc = myproc();

    begin_op();
    ip = namei(path);
    if ip.is_null() {
        end_op();
        return -1;
    }
    (*ip).lock();

    let _op = scopeguard::guard((pagetable, sz, ip), |(pagetable, sz, ip)| {
        if !pagetable.is_null() {
            proc_freepagetable(pagetable, sz);
        }
        if !ip.is_null() {
            (*ip).unlockput();
            end_op();
        }
    });

    // Check ELF header
    if (*ip).read(
        0,
        &mut elf as *mut ElfHdr as usize,
        0,
        ::core::mem::size_of::<ElfHdr>() as u32,
    ) as usize
        == ::core::mem::size_of::<ElfHdr>()
        && elf.magic == ELF_MAGIC
    {
        pagetable = proc_pagetable(p);
        if !pagetable.is_null() {
            // Load program into memory.
            sz = 0;
            for i in 0..elf.phnum as usize {
                let off = elf
                    .phoff
                    .wrapping_add(i * ::core::mem::size_of::<ProgHdr>());

                if (*ip).read(
                    0,
                    &mut ph as *mut ProgHdr as usize,
                    off as u32,
                    ::core::mem::size_of::<ProgHdr>() as u32,
                ) as usize
                    != ::core::mem::size_of::<ProgHdr>()
                {
                    return -1;
                }
                if ph.typ == ELF_PROG_LOAD as u32 {
                    if ph.memsz < ph.filesz {
                        return -1;
                    }
                    if ph.vaddr.wrapping_add(ph.memsz) < ph.vaddr {
                        return -1;
                    }
                    sz = uvmalloc(pagetable, sz, ph.vaddr.wrapping_add(ph.memsz));
                    if sz == 0 {
                        return -1;
                    }
                    if ph.vaddr.wrapping_rem(PGSIZE as usize) != 0 {
                        return -1;
                    }
                    if loadseg(pagetable, ph.vaddr, ip, ph.off as u32, ph.filesz as u32).is_err() {
                        return -1;
                    }
                }
            }
            (*ip).unlockput();
            core::mem::forget(_op);
            end_op();
            ip = ptr::null_mut();

            p = myproc();
            oldsz = (*p).sz;

            // Allocate two pages at the next page boundary.
            // Use the second as the user stack.
            sz = sz.wrapping_add(PGSIZE as usize).wrapping_sub(1) & !(PGSIZE - 1) as usize;
            sz = uvmalloc(pagetable, sz, sz.wrapping_add((2 * PGSIZE) as usize));
            let _op = scopeguard::guard((pagetable, sz, ip), |(pagetable, sz, ip)| {
                if !pagetable.is_null() {
                    proc_freepagetable(pagetable, sz);
                }
                if !ip.is_null() {
                    (*ip).unlockput();
                    end_op();
<<<<<<< HEAD
                }
            });
            if sz != 0 {
                uvmclear(pagetable, sz.wrapping_sub((2 * PGSIZE) as usize));
                sp = sz;
                stackbase = sp.wrapping_sub(PGSIZE as usize);

                // Push argument strings, prepare rest of stack in ustack.
                argc = 0;
                loop {
                    if (*argv.add(argc)).is_null() {
                        break;
                    }
                    if argc >= MAXARG {
                        return -1;
                    }
                    sp = sp.wrapping_sub((strlen(*argv.add(argc)) + 1) as usize);
=======
                    ip = ptr::null_mut();
                    p = myproc();
                    oldsz = (*p).sz;

                    // Allocate two pages at the next page boundary.
                    // Use the second as the user stack.
                    sz = pgroundup(sz);
                    sz = uvmalloc(pagetable, sz, sz.wrapping_add((2 * PGSIZE) as usize));
                    if sz != 0 {
                        uvmclear(pagetable, sz.wrapping_sub((2 * PGSIZE) as usize));
                        sp = sz;
                        stackbase = sp.wrapping_sub(PGSIZE as usize);

                        // Push argument strings, prepare rest of stack in ustack.
                        argc = 0;
                        loop {
                            if (*argv.add(argc)).is_null() {
                                current_block = 4567019141635105728;
                                break;
                            }
                            if argc >= MAXARG {
                                current_block = 7080392026674647309;
                                break;
                            }
                            sp = sp.wrapping_sub((strlen(*argv.add(argc)) + 1) as usize);

                            // riscv sp must be 16-byte aligned
                            sp = sp.wrapping_sub(sp.wrapping_rem(16));
                            if sp < stackbase {
                                current_block = 7080392026674647309;
                                break;
                            }
                            if copyout(
                                pagetable,
                                sp,
                                *argv.add(argc),
                                (strlen(*argv.add(argc)) + 1) as usize,
                            ) < 0
                            {
                                current_block = 7080392026674647309;
                                break;
                            }
                            ustack[argc] = sp;
                            argc = argc.wrapping_add(1)
                        }
                        match current_block {
                            7080392026674647309 => {}
                            _ => {
                                ustack[argc] = 0;

                                // push the array of argv[] pointers.
                                sp = sp.wrapping_sub(
                                    argc.wrapping_add(1)
                                        .wrapping_mul(::core::mem::size_of::<usize>()),
                                );
                                sp = sp.wrapping_sub(sp.wrapping_rem(16));
                                if sp >= stackbase
                                    && copyout(
                                        pagetable,
                                        sp,
                                        ustack.as_mut_ptr() as *mut libc::c_char,
                                        argc.wrapping_add(1)
                                            .wrapping_mul(::core::mem::size_of::<usize>()),
                                    ) >= 0
                                {
                                    // arguments to user main(argc, argv)
                                    // argc is returned via the system call return
                                    // value, which goes in a0.
                                    (*(*p).tf).a1 = sp;

                                    // Save program name for debugging.
                                    s = path;
                                    last = s;
                                    while *s != 0 {
                                        if *s as i32 == '/' as i32 {
                                            last = s.offset(1isize)
                                        }
                                        s = s.offset(1)
                                    }
                                    safestrcpy(
                                        (*p).name.as_mut_ptr(),
                                        last,
                                        ::core::mem::size_of::<[libc::c_char; 16]>() as i32,
                                    );

                                    // Commit to the user image.
                                    oldpagetable = (*p).pagetable;
                                    (*p).pagetable = pagetable;
                                    (*p).sz = sz;

                                    // initial program counter = main
                                    (*(*p).tf).epc = elf.entry;

                                    // initial stack pointer
                                    (*(*p).tf).sp = sp;
                                    proc_freepagetable(oldpagetable, oldsz);
>>>>>>> 57e59931

                    // riscv sp must be 16-byte aligned
                    sp = sp.wrapping_sub(sp.wrapping_rem(16));
                    if sp < stackbase {
                        return -1;
                    }
                    if copyout(
                        pagetable,
                        sp,
                        *argv.add(argc),
                        (strlen(*argv.add(argc)) + 1) as usize,
                    ) < 0
                    {
                        return -1;
                    }
                    ustack[argc] = sp;
                    argc = argc.wrapping_add(1)
                }
                ustack[argc] = 0;

                // push the array of argv[] pointers.
                sp = sp.wrapping_sub(
                    argc.wrapping_add(1)
                        .wrapping_mul(::core::mem::size_of::<usize>()),
                );
                sp = sp.wrapping_sub(sp.wrapping_rem(16));

                if sp >= stackbase
                    && copyout(
                        pagetable,
                        sp,
                        ustack.as_mut_ptr() as *mut libc::c_char,
                        argc.wrapping_add(1)
                            .wrapping_mul(::core::mem::size_of::<usize>()),
                    ) >= 0
                {
                    core::mem::forget(_op);
                    // arguments to user main(argc, argv)
                    // argc is returned via the system call return
                    // value, which goes in a0.
                    (*(*p).tf).a1 = sp;

                    // Save program name for debugging.
                    s = path;
                    last = s;
                    while *s != 0 {
                        if *s as i32 == '/' as i32 {
                            last = s.offset(1isize)
                        }
                        s = s.offset(1)
                    }
                    safestrcpy(
                        (*p).name.as_mut_ptr(),
                        last,
                        ::core::mem::size_of::<[libc::c_char; 16]>() as i32,
                    );

                    // Commit to the user image.
                    oldpagetable = (*p).pagetable;
                    (*p).pagetable = pagetable;
                    (*p).sz = sz;

                    // initial program counter = main
                    (*(*p).tf).epc = elf.entry;

                    // initial stack pointer
                    (*(*p).tf).sp = sp;
                    proc_freepagetable(oldpagetable, oldsz);

                    // this ends up in a0, the first argument to main(argc, argv)
                    return argc as i32;
                }
            }
        }
    }
    -1
}

/// Load a program segment into pagetable at virtual address va.
/// va must be page-aligned
/// and the pages from va to va+sz must already be mapped.
///
/// Returns `Ok(())` on success, `Err(())` on failure.
unsafe fn loadseg(
    mut pagetable: pagetable_t,
    mut va: usize,
    mut ip: *mut Inode,
    mut offset: u32,
    mut sz: u32,
) -> Result<(), ()> {
    if va.wrapping_rem(PGSIZE as usize) != 0 {
        panic(
            b"loadseg: va must be page aligned\x00" as *const u8 as *const libc::c_char
                as *mut libc::c_char,
        );
    }

    for i in num_iter::range_step(0, sz, PGSIZE as _) {
        let pa = walkaddr(pagetable, va.wrapping_add(i as usize));
        if pa == 0 {
            panic(
                b"loadseg: address should exist\x00" as *const u8 as *const libc::c_char
                    as *mut libc::c_char,
            );
        }

        let n = if sz.wrapping_sub(i) < PGSIZE as u32 {
            sz.wrapping_sub(i)
        } else {
            PGSIZE as u32
        };

        if (*ip).read(0, pa, offset.wrapping_add(i), n) as u32 != n {
            return Err(());
        }
    }

    Ok(())
}<|MERGE_RESOLUTION|>--- conflicted
+++ resolved
@@ -114,7 +114,6 @@
                 if !ip.is_null() {
                     (*ip).unlockput();
                     end_op();
-<<<<<<< HEAD
                 }
             });
             if sz != 0 {
@@ -132,104 +131,6 @@
                         return -1;
                     }
                     sp = sp.wrapping_sub((strlen(*argv.add(argc)) + 1) as usize);
-=======
-                    ip = ptr::null_mut();
-                    p = myproc();
-                    oldsz = (*p).sz;
-
-                    // Allocate two pages at the next page boundary.
-                    // Use the second as the user stack.
-                    sz = pgroundup(sz);
-                    sz = uvmalloc(pagetable, sz, sz.wrapping_add((2 * PGSIZE) as usize));
-                    if sz != 0 {
-                        uvmclear(pagetable, sz.wrapping_sub((2 * PGSIZE) as usize));
-                        sp = sz;
-                        stackbase = sp.wrapping_sub(PGSIZE as usize);
-
-                        // Push argument strings, prepare rest of stack in ustack.
-                        argc = 0;
-                        loop {
-                            if (*argv.add(argc)).is_null() {
-                                current_block = 4567019141635105728;
-                                break;
-                            }
-                            if argc >= MAXARG {
-                                current_block = 7080392026674647309;
-                                break;
-                            }
-                            sp = sp.wrapping_sub((strlen(*argv.add(argc)) + 1) as usize);
-
-                            // riscv sp must be 16-byte aligned
-                            sp = sp.wrapping_sub(sp.wrapping_rem(16));
-                            if sp < stackbase {
-                                current_block = 7080392026674647309;
-                                break;
-                            }
-                            if copyout(
-                                pagetable,
-                                sp,
-                                *argv.add(argc),
-                                (strlen(*argv.add(argc)) + 1) as usize,
-                            ) < 0
-                            {
-                                current_block = 7080392026674647309;
-                                break;
-                            }
-                            ustack[argc] = sp;
-                            argc = argc.wrapping_add(1)
-                        }
-                        match current_block {
-                            7080392026674647309 => {}
-                            _ => {
-                                ustack[argc] = 0;
-
-                                // push the array of argv[] pointers.
-                                sp = sp.wrapping_sub(
-                                    argc.wrapping_add(1)
-                                        .wrapping_mul(::core::mem::size_of::<usize>()),
-                                );
-                                sp = sp.wrapping_sub(sp.wrapping_rem(16));
-                                if sp >= stackbase
-                                    && copyout(
-                                        pagetable,
-                                        sp,
-                                        ustack.as_mut_ptr() as *mut libc::c_char,
-                                        argc.wrapping_add(1)
-                                            .wrapping_mul(::core::mem::size_of::<usize>()),
-                                    ) >= 0
-                                {
-                                    // arguments to user main(argc, argv)
-                                    // argc is returned via the system call return
-                                    // value, which goes in a0.
-                                    (*(*p).tf).a1 = sp;
-
-                                    // Save program name for debugging.
-                                    s = path;
-                                    last = s;
-                                    while *s != 0 {
-                                        if *s as i32 == '/' as i32 {
-                                            last = s.offset(1isize)
-                                        }
-                                        s = s.offset(1)
-                                    }
-                                    safestrcpy(
-                                        (*p).name.as_mut_ptr(),
-                                        last,
-                                        ::core::mem::size_of::<[libc::c_char; 16]>() as i32,
-                                    );
-
-                                    // Commit to the user image.
-                                    oldpagetable = (*p).pagetable;
-                                    (*p).pagetable = pagetable;
-                                    (*p).sz = sz;
-
-                                    // initial program counter = main
-                                    (*(*p).tf).epc = elf.entry;
-
-                                    // initial stack pointer
-                                    (*(*p).tf).sp = sp;
-                                    proc_freepagetable(oldpagetable, oldsz);
->>>>>>> 57e59931
 
                     // riscv sp must be 16-byte aligned
                     sp = sp.wrapping_sub(sp.wrapping_rem(16));
