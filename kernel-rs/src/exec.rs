--- conflicted
+++ resolved
@@ -20,19 +20,11 @@
     let mut last: *mut libc::c_char = ptr::null_mut();
     let mut i: i32 = 0;
     let mut off: i32 = 0;
-<<<<<<< HEAD
     let mut argc: usize = 0;
     let mut sz: usize = 0;
     let mut sp: usize = 0;
-    let mut ustack: [usize; 33] = [0; 33];
+    let mut ustack: [usize; MAXARG + 1] = [0; MAXARG + 1];
     let mut stackbase: usize = 0;
-=======
-    let mut argc: u64 = 0;
-    let mut sz: u64 = 0;
-    let mut sp: u64 = 0;
-    let mut ustack: [u64; MAXARG + 1] = [0; MAXARG + 1];
-    let mut stackbase: u64 = 0;
->>>>>>> 6fabd7b8
     let mut elf: ElfHdr = Default::default();
     let mut ip: *mut Inode = ptr::null_mut();
     let mut ph: ProgHdr = Default::default();
@@ -48,24 +40,13 @@
     (*ip).lock();
 
     // Check ELF header
-<<<<<<< HEAD
-    if readi(
-        ip,
+    if (*ip).read(
         0,
         &mut elf as *mut ElfHdr as usize,
         0 as u32,
         ::core::mem::size_of::<ElfHdr>() as u32,
     ) as usize
         == ::core::mem::size_of::<ElfHdr>()
-=======
-    if (*ip).read(
-        0 as i32,
-        &mut elf as *mut ElfHdr as u64,
-        0 as i32 as u32,
-        ::core::mem::size_of::<ElfHdr>() as u64 as u32,
-    ) as u64
-        == ::core::mem::size_of::<ElfHdr>() as u64
->>>>>>> 6fabd7b8
         && elf.magic == ELF_MAGIC
     {
         pagetable = proc_pagetable(p);
@@ -79,16 +60,9 @@
                     current_block = 15768484401365413375;
                     break;
                 }
-<<<<<<< HEAD
-                if readi(
-                    ip,
+                if (*ip).read(
                     0,
                     &mut ph as *mut ProgHdr as usize,
-=======
-                if (*ip).read(
-                    0 as i32,
-                    &mut ph as *mut ProgHdr as u64,
->>>>>>> 6fabd7b8
                     off as u32,
                     ::core::mem::size_of::<ProgHdr>() as u32,
                 ) as usize
@@ -276,13 +250,8 @@
         } else {
             PGSIZE as u32
         };
-<<<<<<< HEAD
-        if readi(ip, 0, pa, offset.wrapping_add(i), n) as u32 != n {
+        if (*ip).read(0, pa, offset.wrapping_add(i), n) as u32 != n {
             return -1;
-=======
-        if (*ip).read(0 as i32, pa, offset.wrapping_add(i), n) as u32 != n {
-            return -(1 as i32);
->>>>>>> 6fabd7b8
         }
         i = (i as u32).wrapping_add(PGSIZE as u32) as u32 as u32
     }
