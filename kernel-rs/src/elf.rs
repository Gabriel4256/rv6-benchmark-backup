--- conflicted
+++ resolved
@@ -11,29 +11,16 @@
 #[repr(C)]
 pub struct ElfHdr {
     pub magic: u32,
-<<<<<<< HEAD
     elf: [u8; 12],
     typ: u16,
     machine: u16,
     version: u32,
-    pub entry: u64,
-    pub phoff: u64,
-    shoff: u64,
+    pub entry: usize,
+    pub phoff: usize,
+    shoff: usize,
     flags: u32,
     ehsize: u16,
     phentsize: u16,
-=======
-    pub elf: [u8; 12],
-    pub typ: u16,
-    pub machine: u16,
-    pub version: u32,
-    pub entry: usize,
-    pub phoff: usize,
-    pub shoff: usize,
-    pub flags: u32,
-    pub ehsize: u16,
-    pub phentsize: u16,
->>>>>>> 8de0d344
     pub phnum: u16,
     shentsize: u16,
     shnum: u16,
@@ -48,23 +35,13 @@
 #[repr(C)]
 pub struct ProgHdr {
     pub typ: u32,
-<<<<<<< HEAD
     flags: u32,
-    pub off: u64,
-    pub vaddr: u64,
-    paddr: u64,
-    pub filesz: u64,
-    pub memsz: u64,
-    align: u64,
-=======
-    pub flags: u32,
     pub off: usize,
     pub vaddr: usize,
-    pub paddr: usize,
+    paddr: usize,
     pub filesz: usize,
     pub memsz: usize,
-    pub align: usize,
->>>>>>> 8de0d344
+    align: usize,
 }
 
 /// Values for Proghdr type
