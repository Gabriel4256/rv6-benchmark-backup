--- conflicted
+++ resolved
@@ -2728,10 +2728,6 @@
 #else
   int free0 = countfree();
   int free1 = 0;
-<<<<<<< HEAD
-=======
-#endif
->>>>>>> 0b4e78f3
   int fail = 0;
   for (struct test *t = tests; t->s != 0; t++) {
     if((justone == 0) || strcmp(t->s, justone) == 0) {
